#!/usr/bin/env python
# -*- coding: utf-8 -*-
"""base_resource."""

import abc
import uuid
import warnings
from enum import IntEnum

import numpy as np

from .base_task import BaseTaskState


class BaseResourceState(IntEnum):
    """BaseResourceState.

    Note:
        DEPRICATED from v0.3.
        Use BaseWorkerState or BaseFacilityState as instead.
    """

    warnings.warn(
        "DEPRICATED from v1.3. Use BaseWorkerState or BaseFacilityState as instead.",
        DeprecationWarning,
    )

    FREE = 0
    WORKING = 1
    ABSENCE = -1


class BaseResource(object, metaclass=abc.ABCMeta):
    """BaseResource.

    Note:
        DEPRICATED from v0.3.
        Use BaseWorkerState or BaseFacilityState as instead.


    BaseResource class for expressing a team.
    This class will be used as template.

    Args:
        name (str):
            Basic parameter. Name of this resource.
        ID (str, optional):
            Basic parameter.
            ID will be defined automatically.
            Defaults to None.
        team_id (str, optional):
            Basic parameter.
            Team ID will be defined automatically on adding team.
            Defaults to None.
        cost_per_time (float, optional):
            Basic parameter.
            Cost of this resource per unit time.
            Defaults to 0.0.
        solo_working (bool, optional):
            Basic parameter.
            Flag whether this resource can work with other resources or not.
            Defaults to False.
        workamount_skill_mean_map (Dict[str, float], optional):
            Basic parameter.
            Skill for expressing progress in unit time.
            Defaults to {}.
        workamount_skill_sd_map (Dict[str, float], optional):
            Basic parameter.
            Standard deviation of skill for expressing progress in unit time.
            Defaults to {}.
        absence_time_list (List[int], optional):
            List of absence time of simulation.
            Defaults to None -> [].
        state (BaseResourceState, optional):
            Basic variable.
            State of this resource in simulation.
            Defaults to BaseResourceState.FREE.
        state_record_list (List[BaseWorkerState], optional):
            Basic variable.
            Record list of state.
            Defaults to None -> [].
        cost_list (List[float], optional):
            Basic variable.
            History or record of his or her cost in simulation.
            Defaults to None -> [].
        assigned_task_list (List[BaseTask], optional):
            Basic variable.
            State of his or her assigned tasks in simulation.
            Defaults to None -> [].
        assigned_task_id_record (List[List[str]], optional):
            Basic variable.
            Record of his or her assigned tasks' id in simulation.
            Defaults to None -> [].
    """

    warnings.warn(
        "DEPRICATED from v1.3. Use BaseWorker or BaseFacility as instead.",
        DeprecationWarning,
    )

    def __init__(
        self,
        # Basic parameters
        name: str,
        ID=None,
        team_id=None,
        cost_per_time=0.0,
        solo_working=False,
        workamount_skill_mean_map={},
        workamount_skill_sd_map={},
        absence_time_list=None,
        # Basic variables
        state=BaseResourceState.FREE,
        state_record_list=None,
        cost_list=None,
        assigned_task_list=None,
        assigned_task_id_record=None,
    ):
        """init."""
        # ----
        # Constraint parameter on simulation
        # --
        # Basic parameter
        self.name = name
        self.ID = ID if ID is not None else str(uuid.uuid4())
        self.team_id = team_id if team_id is not None else None
        self.cost_per_time = cost_per_time if cost_per_time != 0.0 else 0.0
        self.solo_working = solo_working if solo_working is not None else False
        self.workamount_skill_mean_map = (
            workamount_skill_mean_map if workamount_skill_mean_map != {} else {}
        )
        self.workamount_skill_sd_map = (
            workamount_skill_sd_map if workamount_skill_sd_map is not None else {}
        )
        self.absence_time_list = (
            absence_time_list if absence_time_list is not None else []
        )

        # ----
        # Changeable variable on simulation
        # --
        # Basic variables
        if state is not BaseResourceState.FREE:
            self.state = state
        else:
            self.state = BaseResourceState.FREE

        if state_record_list is not None:
            self.state_record_list = state_record_list
        else:
            self.state_record_list = []

        if cost_list is not None:
            self.cost_list = cost_list
        else:
            self.cost_list = []

        if assigned_task_list is not None:
            self.assigned_task_list = assigned_task_list
        else:
            self.assigned_task_list = []

        if assigned_task_id_record is not None:
            self.assigned_task_id_record = assigned_task_id_record
        else:
            self.assigned_task_id_record = []

    def __str__(self):
        """str.

        Returns:
            str: name of BaseResource
        Examples:
            >>> r = BaseResource("r")
            >>> print(r)
            'r'
        """
        return "{}".format(self.name)

    def initialize(self, state_info=True, log_info=True):
        """
        Initialize the following changeable variables of BaseResource.

        If `state_info` is True, the following attributes are initialized.

          - `state`
          - `assigned_task_list`

        If log_info is True, the following attributes are initialized.

          - `state_record_list`
          - `cost_list`
          - `assigned_task_id_record`

        Args:
            state_info (bool):
                State information are initialized or not.
                Defaluts to True.
            log_info (bool):
                Log information are initialized or not.
                Defaults to True.
        """
        if state_info:
            self.state = BaseResourceState.FREE
            self.assigned_task_list = []

        if log_info:
            self.state_record_list = []
            self.cost_list = []
            self.assigned_task_id_record = []

    def reverse_log_information(self):
        """Reverse log information of all."""
        self.state_record_list = self.state_record_list[::-1]
        self.cost_list = self.cost_list[::-1]
        self.assigned_task_id_record = self.assigned_task_id_record[::-1]

    def record_assigned_task_id(self):
        """Record assigned task id to `assigned_task_id_record`."""
        self.assigned_task_id_record.append(
            [task.ID for task in self.assigned_task_list]
        )

    def record_state(self, working=True):
        """Record current 'state' in 'state_record_list'."""
        if working:
            self.state_record_list.append(self.state)
        else:
<<<<<<< HEAD
            if self.state == BaseResourceState.WORKING:
                self.state_record_list.append(BaseResourceState.FREE)
            else:
                self.state_record_list.append(self.state)
=======
            # if self.state == BaseResourceState.WORKING:
            #     self.state_record_list.append(BaseResourceState.FREE)
            # else:
            #     self.state_record_list.append(self.state)
            self.state_record_list.append(BaseResourceState.ABSENCE)
>>>>>>> b706297f

    def remove_absence_time_list(self, absence_time_list):
        """
        Remove record information on `absence_time_list`.

        Args:
            absence_time_list (List[int]):
                List of absence step time in simulation.
        """
        for step_time in sorted(absence_time_list, reverse=True):
            if step_time < len(self.state_record_list):
                self.assigned_task_id_record.pop(step_time)
                self.cost_list.pop(step_time)
                self.state_record_list.pop(step_time)

    def insert_absence_time_list(self, absence_time_list):
        """
        Insert record information on `absence_time_list`.

        Args:
            absence_time_list (List[int]):
                List of absence step time in simulation.
        """
        for step_time in sorted(absence_time_list):
            if step_time < len(self.state_record_list):
                if step_time == 0:
                    self.assigned_task_id_record.insert(step_time, None)
                    self.cost_list.insert(step_time, 0.0)
                    self.state_record_list.insert(step_time, BaseResourceState.FREE)
                else:
                    self.assigned_task_id_record.insert(
                        step_time, self.assigned_task_id_record[step_time - 1]
                    )
                    self.cost_list.insert(step_time, 0.0)
                    self.state_record_list.insert(step_time, BaseResourceState.FREE)
<<<<<<< HEAD
=======

    def print_log(self, target_step_time):
        """
        Print log in `target_step_time` as follows:

        - ID
        - name
        - state_record_list[target_step_time]
        - assigned_task_id_record[target_step_time]

        Args:
            target_step_time (int):
                Target step time of printing log.
        """
        print(
            self.ID,
            self.name,
            self.state_record_list[target_step_time],
            self.assigned_task_id_record[target_step_time],
        )

    def print_all_log_in_chronological_order(self, backward=False):
        """
        Print all log in chronological order.
        """
        for t in range(self.state_record_list):
            print("TIME: ", t)
            if backward:
                t = len(self.state_record_list) - 1 - t
            self.print_log(t)
>>>>>>> b706297f

    def get_time_list_for_gannt_chart(self, finish_margin=1.0):
        """
        Get ready/working time_list for drawing Gantt chart.

        Args:
            finish_margin (float, optional):
                Margin of finish time in Gantt chart.
                Defaults to 1.0.
        Returns:
            List[tuple(int, int)]: ready_time_list including start_time, length
            List[tuple(int, int)]: working_time_list including start_time, length
        """
        ready_time_list = []
        working_time_list = []
        absence_time_list = []
        previous_state = None
        from_time = -1
        to_time = -1
        for time, state in enumerate(self.state_record_list):
            if state != previous_state:
                if from_time == -1:
                    from_time = time
                elif to_time == -1:
                    to_time = time
                    if state == BaseResourceState.FREE:
                        if previous_state == BaseResourceState.WORKING:
                            working_time_list.append(
                                (from_time, (to_time - 1) - from_time + finish_margin)
                            )
                        elif previous_state == BaseResourceState.ABSENCE:
                            absence_time_list.append(
                                (from_time, (to_time - 1) - from_time + finish_margin)
                            )
                    if state == BaseResourceState.WORKING:
                        if previous_state == BaseResourceState.FREE:
                            ready_time_list.append(
                                (from_time, (to_time - 1) - from_time + finish_margin)
                            )
                        elif previous_state == BaseResourceState.ABSENCE:
                            absence_time_list.append(
                                (from_time, (to_time - 1) - from_time + finish_margin)
                            )
                    if state == BaseResourceState.ABSENCE:
                        if previous_state == BaseResourceState.FREE:
                            ready_time_list.append(
                                (from_time, (to_time - 1) - from_time + finish_margin)
                            )
                        elif previous_state == BaseResourceState.WORKING:
                            working_time_list.append(
                                (from_time, (to_time - 1) - from_time + finish_margin)
                            )
                    from_time = time
                    to_time = -1
            previous_state = state

        # Suspended because of max time limitation
        if from_time > -1 and to_time == -1:
            if previous_state == BaseResourceState.WORKING:
                working_time_list.append((from_time, time - from_time + finish_margin))
            elif previous_state == BaseResourceState.FREE:
                ready_time_list.append((from_time, time - from_time + finish_margin))
<<<<<<< HEAD

        return ready_time_list, working_time_list
=======
            elif previous_state == BaseResourceState.ABSENCE:
                absence_time_list.append((from_time, time - from_time + finish_margin))

        return ready_time_list, working_time_list, absence_time_list
>>>>>>> b706297f

    def has_workamount_skill(self, task_name, error_tol=1e-10):
        """
        Check whether he or she has workamount skill or not.

        By checking workamount_skill_mean_map.

        Args:
            task_name (str):
                Task name
            error_tol (float, optional):
                Measures against numerical error.
                Defaults to 1e-10.

        Returns:
            bool: whether he or she has workamount skill of task_name or not
        """
        if task_name in self.workamount_skill_mean_map:
            if self.workamount_skill_mean_map[task_name] > 0.0 + error_tol:
                return True
        return False

    def get_work_amount_skill_progress(self, task_name, seed=None):
        """
        Get progress of workamount by his or her contribution in this time.

        If he or she has multipul tasks in this time,
        progress `p_r(t)` is defined as follows:

        p_r(t)={ps_r(t)}/{N_r(t)}

        - `ps_r(t)`: progress if he or she has only this task in this time
        - `N_r(t)`: Number of allocated tasks to him or her in this time


        Args:
            task_name (str):
                Task name
            error_tol (float, optional):
                Countermeasures against numerical error.
                Defaults to 1e-10.

        Returns:
            float: Progress of workamount by his or her contribution in this time
        """
        if seed is not None:
            np.random.seed(seed=seed)
        if not self.has_workamount_skill(task_name):
            return 0.0
        if self.state == BaseResourceState.ABSENCE:
            return 0.0
        skill_mean = self.workamount_skill_mean_map[task_name]
        if task_name not in self.workamount_skill_sd_map:
            skill_sd = 0
        else:
            skill_sd = self.workamount_skill_sd_map[task_name]
        base_progress = np.random.normal(skill_mean, skill_sd)
        sum_of_working_task_in_this_time = sum(
            map(
                lambda task: task.state == BaseTaskState.WORKING
                or task.state == BaseTaskState.WORKING_ADDITIONALLY,
                self.assigned_task_list,
            )
        )
        return base_progress / float(sum_of_working_task_in_this_time)<|MERGE_RESOLUTION|>--- conflicted
+++ resolved
@@ -226,18 +226,11 @@
         if working:
             self.state_record_list.append(self.state)
         else:
-<<<<<<< HEAD
-            if self.state == BaseResourceState.WORKING:
-                self.state_record_list.append(BaseResourceState.FREE)
-            else:
-                self.state_record_list.append(self.state)
-=======
             # if self.state == BaseResourceState.WORKING:
             #     self.state_record_list.append(BaseResourceState.FREE)
             # else:
             #     self.state_record_list.append(self.state)
             self.state_record_list.append(BaseResourceState.ABSENCE)
->>>>>>> b706297f
 
     def remove_absence_time_list(self, absence_time_list):
         """
@@ -273,8 +266,6 @@
                     )
                     self.cost_list.insert(step_time, 0.0)
                     self.state_record_list.insert(step_time, BaseResourceState.FREE)
-<<<<<<< HEAD
-=======
 
     def print_log(self, target_step_time):
         """
@@ -305,7 +296,6 @@
             if backward:
                 t = len(self.state_record_list) - 1 - t
             self.print_log(t)
->>>>>>> b706297f
 
     def get_time_list_for_gannt_chart(self, finish_margin=1.0):
         """
@@ -368,15 +358,10 @@
                 working_time_list.append((from_time, time - from_time + finish_margin))
             elif previous_state == BaseResourceState.FREE:
                 ready_time_list.append((from_time, time - from_time + finish_margin))
-<<<<<<< HEAD
-
-        return ready_time_list, working_time_list
-=======
             elif previous_state == BaseResourceState.ABSENCE:
                 absence_time_list.append((from_time, time - from_time + finish_margin))
 
         return ready_time_list, working_time_list, absence_time_list
->>>>>>> b706297f
 
     def has_workamount_skill(self, task_name, error_tol=1e-10):
         """
