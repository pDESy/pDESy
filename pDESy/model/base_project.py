--- conflicted
+++ resolved
@@ -15,12 +15,7 @@
 from .base_organization import BaseOrganization
 from .base_team import BaseTeam
 from .base_worker import BaseWorker, BaseWorkerState
-<<<<<<< HEAD
-from .base_priority_rule import TaskPriorityRuleMode
-from .base_priority_rule import BasePriorityRule as pr
-=======
 from .base_priority_rule import TaskPriorityRuleMode, sort_task_list, sort_resource_list
->>>>>>> 6ecf20c6
 from enum import IntEnum
 import itertools
 from .base_workplace import BaseWorkplace
@@ -611,27 +606,6 @@
             )
         )
 
-<<<<<<< HEAD
-            # Sort tasks
-            ready_task_list = pr.sort_task_list(ready_task_list, task_priority_rule)
-
-            for ready_task in ready_task_list:
-                for workplace in ready_task.allocated_workplace_list:
-                    if workplace.ID in target_workplace_id_list:
-                        if (
-                            workplace.can_put(ready_component)
-                            and workplace.get_total_workamount_skill(ready_task.name)
-                            > 1e-10
-                        ):
-                            # move ready_component from None to workplace
-                            pre_workplace = ready_component.placed_workplace
-                            if pre_workplace is not None:
-                                ready_component.set_placed_workplace(None)
-                                pre_workplace.remove_placed_component(ready_component)
-                            ready_component.set_placed_workplace(workplace)
-                            workplace.set_placed_component(ready_component)
-                            break
-=======
         # 3. Decide which workplace put each ready component
         ready_task_list = sort_task_list(ready_task_list, task_priority_rule)
         for ready_task in ready_task_list:
@@ -651,7 +625,6 @@
                         ready_component.set_placed_workplace(workplace)
                         workplace.set_placed_component(ready_component)
                         break
->>>>>>> 6ecf20c6
 
         # LOG: Check free workplace after setting components
         log_txt.append("Workplace - Component after setting components in this time")
@@ -711,11 +684,7 @@
         )
 
         # 2. Sort ready task using TaskPriorityRule
-<<<<<<< HEAD
-        ready_and_working_task_list = pr.sort_task_list(
-=======
         ready_and_working_task_list = sort_task_list(
->>>>>>> 6ecf20c6
             ready_and_working_task_list, task_priority_rule
         )
 
@@ -723,13 +692,8 @@
         for task in ready_and_working_task_list:
 
             # Worker sorting
-<<<<<<< HEAD
-            free_worker_list = pr.sort_resource_list(
-                free_worker_list, task.worker_priority_rule
-=======
             free_worker_list = sort_resource_list(
                 free_worker_list, task.worker_priority_rule, name=task.name
->>>>>>> 6ecf20c6
             )
 
             allocating_workers = list(
@@ -755,11 +719,7 @@
                     )
 
                     # Facility sorting
-<<<<<<< HEAD
-                    free_facility_list = pr.sort_resource_list(
-=======
                     free_facility_list = sort_resource_list(
->>>>>>> 6ecf20c6
                         free_facility_list, task.facility_priority_rule
                     )
 
