--- conflicted
+++ resolved
@@ -18,11 +18,7 @@
 from .base_priority_rule import TaskPriorityRule, ResourcePriorityRule
 from enum import IntEnum
 import itertools
-<<<<<<< HEAD
-from .base_workspace import BaseWorkspace
-=======
 from .base_workplace import BaseWorkplace
->>>>>>> b0f36210
 from .base_facility import BaseFacility, BaseFacilityState
 import warnings
 
@@ -309,11 +305,7 @@
 
             # 2. Allocate free workers to READY tasks
             if working:
-<<<<<<< HEAD
-                self.__allocate_component_to_workspace(
-=======
                 self.__allocate_component_to_workplace(
->>>>>>> b0f36210
                     task_priority_rule=task_priority_rule,
                     print_debug=print_debug,
                     log_txt=log_txt_this_time,
@@ -491,13 +483,8 @@
             itertools.chain.from_iterable(
                 list(
                     map(
-<<<<<<< HEAD
-                        lambda workspace: workspace.facility_list,
-                        self.organization.workspace_list,
-=======
                         lambda workplace: workplace.facility_list,
                         self.organization.workplace_list,
->>>>>>> b0f36210
                     )
                 )
             )
@@ -559,42 +546,12 @@
             print("UPDATE")
         self.workflow.check_state(self.time, BaseTaskState.FINISHED)
         self.product.check_state()  # product should be checked after checking workflow state
-<<<<<<< HEAD
-        self.product.check_removing_placed_workspace(
-=======
         self.product.check_removing_placed_workplace(
->>>>>>> b0f36210
             print_debug=print_debug, log_txt=log_txt
         )
         self.workflow.check_state(self.time, BaseTaskState.READY)
         self.workflow.update_PERT_data(self.time)
 
-<<<<<<< HEAD
-    def __allocate_component_to_workspace(
-        self, task_priority_rule=TaskPriorityRule.TSLACK, print_debug=False, log_txt=[]
-    ):
-
-        # LOG: Check free workspace before setting components
-        log_txt.append("ALLOCATE")
-        log_txt.append("Workspace - Component before setting components in this time")
-        for workspace in self.organization.workspace_list:
-            log_txt.append(
-                workspace.name
-                + ":"
-                + ",".join([c.name for c in workspace.placed_component_list])
-            )
-        if print_debug:
-            print("ALLOCATE")
-            print("Workspace - Component before setting components in this time")
-            for workspace in self.organization.workspace_list:
-                print(
-                    workspace.name
-                    + ":"
-                    + ",".join([c.name for c in workspace.placed_component_list])
-                )
-
-        target_workspace_id_list = [f.ID for f in self.organization.workspace_list]
-=======
     def __allocate_component_to_workplace(
         self, task_priority_rule=TaskPriorityRule.TSLACK, print_debug=False, log_txt=[]
     ):
@@ -619,7 +576,6 @@
                 )
 
         target_workplace_id_list = [f.ID for f in self.organization.workplace_list]
->>>>>>> b0f36210
 
         # 1. Extract READY components
         ready_component_list = list(
@@ -632,11 +588,7 @@
             print("Ready Component list before allocating")
             print(",".join([c.name for c in ready_component_list]))
 
-<<<<<<< HEAD
-        # 2. Decide which workspace put each ready component
-=======
         # 2. Decide which workplace put each ready component
->>>>>>> b0f36210
         for ready_component in ready_component_list:
             ready_task_list = list(
                 filter(
@@ -649,39 +601,6 @@
             ready_task_list = self.__sort_task(ready_task_list, task_priority_rule)
 
             for ready_task in ready_task_list:
-<<<<<<< HEAD
-                for workspace in ready_task.allocated_workspace_list:
-                    if workspace.ID in target_workspace_id_list:
-                        if (
-                            workspace.can_put(ready_component)
-                            and workspace.get_total_workamount_skill(ready_task.name)
-                            > 1e-10
-                        ):
-                            # move ready_component from None to workspace
-                            pre_workspace = ready_component.placed_workspace
-                            if pre_workspace is not None:
-                                ready_component.set_placed_workspace(None)
-                                pre_workspace.remove_placed_component(ready_component)
-                            ready_component.set_placed_workspace(workspace)
-                            workspace.set_placed_component(ready_component)
-                            break
-
-        # LOG: Check free workspace after setting components
-        log_txt.append("Workspace - Component after setting components in this time")
-        for workspace in self.organization.workspace_list:
-            log_txt.append(
-                workspace.name
-                + ":"
-                + ",".join([c.name for c in workspace.placed_component_list])
-            )
-        if print_debug:
-            print("Workspace - Component after setting components in this time")
-            for workspace in self.organization.workspace_list:
-                print(
-                    workspace.name
-                    + ":"
-                    + ",".join([c.name for c in workspace.placed_component_list])
-=======
                 for workplace in ready_task.allocated_workplace_list:
                     if workplace.ID in target_workplace_id_list:
                         if (
@@ -713,7 +632,6 @@
                     workplace.name
                     + ":"
                     + ",".join([c.name for c in workplace.placed_component_list])
->>>>>>> b0f36210
                 )
 
     def __allocate_single_task_workers(
@@ -779,26 +697,15 @@
 
             if task.need_facility:
 
-<<<<<<< HEAD
-                # Search candidate facilities from the list of placed_workspace
-                placed_workspace = task.target_component.placed_workspace
-
-                if placed_workspace is not None:
-=======
                 # Search candidate facilities from the list of placed_workplace
                 placed_workplace = task.target_component.placed_workplace
 
                 if placed_workplace is not None:
->>>>>>> b0f36210
 
                     free_facility_list = list(
                         filter(
                             lambda facility: facility.state == BaseFacilityState.FREE,
-<<<<<<< HEAD
-                            placed_workspace.facility_list,
-=======
                             placed_workplace.facility_list,
->>>>>>> b0f36210
                         )
                     )
 
@@ -845,15 +752,6 @@
         return task in team.targeted_task_list
 
     def __is_allocated_facility(self, facility, task):
-<<<<<<< HEAD
-        workspace = list(
-            filter(
-                lambda workspace: workspace.ID == facility.workspace_id,
-                self.organization.workspace_list,
-            )
-        )[0]
-        return task in workspace.targeted_task_list
-=======
         workplace = list(
             filter(
                 lambda workplace: workplace.ID == facility.workplace_id,
@@ -861,7 +759,6 @@
             )
         )[0]
         return task in workplace.targeted_task_list
->>>>>>> b0f36210
 
     def __sort_task(self, task_list, priority_rule):
 
@@ -1095,18 +992,6 @@
                     # G.add_node(w)
                     G.add_edge(team, w)
 
-<<<<<<< HEAD
-        # add edge between workflow and workspace in organization
-        for workspace in self.organization.workspace_list:
-            for task in workspace.targeted_task_list:
-                G.add_edge(workspace, task)
-
-        if view_facilities:
-            for workspace in self.organization.workspace_list:
-                for w in workspace.facility_list:
-                    # G.add_node(w)
-                    G.add_edge(workspace, w)
-=======
         # add edge between workflow and workplace in organization
         for workplace in self.organization.workplace_list:
             for task in workplace.targeted_task_list:
@@ -1117,7 +1002,6 @@
                 for w in workplace.facility_list:
                     # G.add_node(w)
                     G.add_edge(workplace, w)
->>>>>>> b0f36210
 
         return G
 
@@ -1133,11 +1017,7 @@
         worker_node_color="#D9E5FF",
         view_workers=False,
         view_facilities=False,
-<<<<<<< HEAD
-        workspace_node_color="#0099FF",
-=======
         workplace_node_color="#0099FF",
->>>>>>> b0f36210
         facility_node_color="#D9E5FF",
         figsize=[6.4, 4.8],
         dpi=100.0,
@@ -1178,11 +1058,7 @@
             view_facilities (bool, optional):
                 Including facilities in networkx graph or not.
                 Default to False.
-<<<<<<< HEAD
-            workspace_node_color (str, optional):
-=======
             workplace_node_color (str, optional):
->>>>>>> b0f36210
                 Node color setting information.
                 Defaults to "#0099FF".
             facility_node_color (str, optional):
@@ -1259,33 +1135,19 @@
                 # **kwds,
             )
 
-<<<<<<< HEAD
-        # Organization - Workspace
-        nx.draw_networkx_nodes(
-            G,
-            pos,
-            nodelist=self.organization.workspace_list,
-            node_color=workspace_node_color,
-=======
         # Organization - Workplace
         nx.draw_networkx_nodes(
             G,
             pos,
             nodelist=self.organization.workplace_list,
             node_color=workplace_node_color,
->>>>>>> b0f36210
             # **kwds,
         )
         if view_facilities:
 
             facility_list = []
-<<<<<<< HEAD
-            for workspace in self.organization.workspace_list:
-                facility_list.extend(workspace.facility_list)
-=======
             for workplace in self.organization.workplace_list:
                 facility_list.extend(workplace.facility_list)
->>>>>>> b0f36210
 
             nx.draw_networkx_nodes(
                 G,
@@ -1314,11 +1176,7 @@
         team_node_color="#0099FF",
         worker_node_color="#D9E5FF",
         view_workers=False,
-<<<<<<< HEAD
-        workspace_node_color="#0099FF",
-=======
         workplace_node_color="#0099FF",
->>>>>>> b0f36210
         facility_node_color="#D9E5FF",
         view_facilities=False,
     ):
@@ -1353,11 +1211,7 @@
             view_workers (bool, optional):
                 Including workers in networkx graph or not.
                 Default to False.
-<<<<<<< HEAD
-            workspace_node_color (str, optional):
-=======
             workplace_node_color (str, optional):
->>>>>>> b0f36210
                 Node color setting information.
                 Defaults to "#0099FF".
             facility_node_color (str, optional):
@@ -1373,11 +1227,7 @@
             auto_task_node_trace: auto task nodes information of plotly network.
             team_node_trace: team nodes information of plotly network.
             worker_node_trace: worker nodes information of plotly network.
-<<<<<<< HEAD
-            workspace_node_trace: Workspace Node information of plotly network.
-=======
             workplace_node_trace: Workplace Node information of plotly network.
->>>>>>> b0f36210
             facility_node_trace: Facility Node information of plotly network.
             edge_trace: Edge information of plotly network.
         """
@@ -1450,22 +1300,14 @@
             ),
         )
 
-<<<<<<< HEAD
-        workspace_node_trace = go.Scatter(
-=======
         workplace_node_trace = go.Scatter(
->>>>>>> b0f36210
             x=[],
             y=[],
             text=[],
             mode="markers",
             hoverinfo="text",
             marker=dict(
-<<<<<<< HEAD
-                color=workspace_node_color,
-=======
                 color=workplace_node_color,
->>>>>>> b0f36210
                 size=node_size,
             ),
         )
@@ -1503,17 +1345,10 @@
                     auto_task_node_trace["text"] = auto_task_node_trace["text"] + (
                         node,
                     )
-<<<<<<< HEAD
-            elif isinstance(node, BaseWorkspace):
-                workspace_node_trace["x"] = workspace_node_trace["x"] + (x,)
-                workspace_node_trace["y"] = workspace_node_trace["y"] + (y,)
-                workspace_node_trace["text"] = workspace_node_trace["text"] + (node,)
-=======
             elif isinstance(node, BaseWorkplace):
                 workplace_node_trace["x"] = workplace_node_trace["x"] + (x,)
                 workplace_node_trace["y"] = workplace_node_trace["y"] + (y,)
                 workplace_node_trace["text"] = workplace_node_trace["text"] + (node,)
->>>>>>> b0f36210
             elif isinstance(node, BaseFacility):
                 facility_node_trace["x"] = facility_node_trace["x"] + (x,)
                 facility_node_trace["y"] = facility_node_trace["y"] + (y,)
@@ -1541,11 +1376,7 @@
             auto_task_node_trace,
             team_node_trace,
             worker_node_trace,
-<<<<<<< HEAD
-            workspace_node_trace,
-=======
             workplace_node_trace,
->>>>>>> b0f36210
             facility_node_trace,
             edge_trace,
         )
@@ -1562,11 +1393,7 @@
         team_node_color="#0099FF",
         worker_node_color="#D9E5FF",
         view_workers=False,
-<<<<<<< HEAD
-        workspace_node_color="#0099FF",
-=======
         workplace_node_color="#0099FF",
->>>>>>> b0f36210
         facility_node_color="#D9E5FF",
         view_facilities=False,
         save_fig_path=None,
@@ -1605,11 +1432,7 @@
             view_workers (bool, optional):
                 Including workers in networkx graph or not.
                 Default to False.
-<<<<<<< HEAD
-            workspace_node_color (str, optional):
-=======
             workplace_node_color (str, optional):
->>>>>>> b0f36210
                 Node color setting information.
                 Defaults to "#0099FF".
             facility_node_color (str, optional):
@@ -1643,11 +1466,7 @@
             auto_task_node_trace,
             team_node_trace,
             worker_node_trace,
-<<<<<<< HEAD
-            workspace_node_trace,
-=======
             workplace_node_trace,
->>>>>>> b0f36210
             facility_node_trace,
             edge_trace,
         ) = self.get_node_and_edge_trace_for_plotly_network(G, pos, node_size=node_size)
@@ -1659,11 +1478,7 @@
                 auto_task_node_trace,
                 team_node_trace,
                 worker_node_trace,
-<<<<<<< HEAD
-                workspace_node_trace,
-=======
                 workplace_node_trace,
->>>>>>> b0f36210
                 facility_node_trace,
             ],
             layout=go.Layout(
@@ -1792,11 +1607,7 @@
         organization_json = list(
             filter(lambda node: node["type"] == "BaseOrganization", data)
         )[0]
-<<<<<<< HEAD
-        organization = BaseOrganization(team_list=[], workspace_list=[])
-=======
         organization = BaseOrganization(team_list=[], workplace_list=[])
->>>>>>> b0f36210
         organization.read_json_data(organization_json)
         self.organization = organization
 
@@ -1814,15 +1625,9 @@
             c.targeted_task_list = [
                 self.workflow.get_task_list(ID=ID)[0] for ID in c.targeted_task_list
             ]
-<<<<<<< HEAD
-            c.placed_workspace = (
-                self.organization.get_workspace_list(ID=c.placed_workspace)[0]
-                if c.placed_workspace is not None
-=======
             c.placed_workplace = (
                 self.organization.get_workplace_list(ID=c.placed_workplace)[0]
                 if c.placed_workplace is not None
->>>>>>> b0f36210
                 else None
             )
         # 2-2. task
@@ -1845,15 +1650,9 @@
                 self.organization.get_team_list(ID=ID)[0]
                 for ID in t.allocated_team_list
             ]
-<<<<<<< HEAD
-            t.allocated_workspace_list = [
-                self.organization.get_workspace_list(ID=ID)[0]
-                for ID in t.allocated_workspace_list
-=======
             t.allocated_workplace_list = [
                 self.organization.get_workplace_list(ID=ID)[0]
                 for ID in t.allocated_workplace_list
->>>>>>> b0f36210
             ]
             t.target_component = (
                 self.product.get_component_list(ID=t.target_component)[0]
@@ -1884,16 +1683,6 @@
                     self.workflow.get_task_list(ID=ID)[0] for ID in w.assigned_task_list
                 ]
 
-<<<<<<< HEAD
-        # 2-3-2. workspace
-        for x in self.organization.workspace_list:
-            x.targeted_task_list = [
-                self.workflow.get_task_list(ID=ID)[0] for ID in x.targeted_task_list
-            ]
-            x.parent_workspace = (
-                self.organization.get_workspace_list(ID=x.parent_workspace)[0]
-                if x.parent_workspace is not None
-=======
         # 2-3-2. workplace
         for x in self.organization.workplace_list:
             x.targeted_task_list = [
@@ -1902,7 +1691,6 @@
             x.parent_workplace = (
                 self.organization.get_workplace_list(ID=x.parent_workplace)[0]
                 if x.parent_workplace is not None
->>>>>>> b0f36210
                 else None
             )
             x.placed_component_list = [
