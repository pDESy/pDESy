--- conflicted
+++ resolved
@@ -604,7 +604,6 @@
                                 break
 
             if not task.auto_task:
-<<<<<<< HEAD
 
                 # 3-2. Allocate ready tasks to free workers and facilities
 
@@ -615,7 +614,6 @@
 
                     if placed_workplace is not None:
 
-=======
                 # 3-2. Allocate ready tasks to free workers and facilities
                 # Worker sorting
                 free_worker_list = sort_resource_list(
@@ -637,7 +635,6 @@
 
                     if placed_workplace is not None:
 
->>>>>>> d38ac6ef
                         free_facility_list = list(
                             filter(
                                 lambda facility: facility.state
@@ -647,7 +644,6 @@
                         )
 
                         # Facility sorting
-<<<<<<< HEAD
                         free_facility_list = sort_facility_list(
                             free_facility_list, task.facility_priority_rule
                         )
@@ -716,39 +712,6 @@
                     )
 
                     # Allocate free workers to tasks
-=======
-                        free_facility_list = sort_resource_list(
-                            free_facility_list, task.facility_priority_rule
-                        )
-
-                        # candidate facilities
-                        allocating_facilities = list(
-                            filter(
-                                lambda facility: facility.has_workamount_skill(
-                                    task.name
-                                )
-                                and self.__is_allocated_facility(facility, task),
-                                free_facility_list,
-                            )
-                        )
-
-                        for facility in allocating_facilities:
-                            for worker in allocating_workers:
-                                if task.can_add_resources(
-                                    worker=worker, facility=facility
-                                ):
-                                    task.allocated_worker_list.append(worker)
-                                    worker.assigned_task_list.append(task)
-                                    task.allocated_facility_list.append(facility)
-                                    facility.assigned_task_list.append(task)
-                                    allocating_workers.remove(worker)
-                                    free_worker_list = [
-                                        w for w in free_worker_list if w.ID != worker.ID
-                                    ]
-                                    break
-
-                else:
->>>>>>> d38ac6ef
                     for worker in allocating_workers:
                         if task.can_add_resources(worker=worker):
                             task.allocated_worker_list.append(worker)
