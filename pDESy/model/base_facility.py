#!/usr/bin/env python
# -*- coding: utf-8 -*-

import abc
import uuid
from enum import IntEnum
import numpy as np
from .base_task import BaseTaskState


class BaseFacilityState(IntEnum):
    """BaseFacilityState"""

    FREE = 0
    WORKING = 1


class BaseFacility(object, metaclass=abc.ABCMeta):
    """BaseFacility
<<<<<<< HEAD
    BaseFacility class for expressing a workspace.
=======
    BaseFacility class for expressing a workplace.
>>>>>>> b0f36210
    This class will be used as template.

    Args:
        name (str):
            Basic parameter.
            Name of this facility.
        ID (str, optional):
            Basic parameter.
            ID will be defined automatically.
            Defaults to None -> str(uuid.uuid4()).
<<<<<<< HEAD
        workspace_id (str, optional):
            Basic parameter.
            ID of Workspace which this facility is belonged.
=======
        workplace_id (str, optional):
            Basic parameter.
            ID of Workplace which this facility is belonged.
>>>>>>> b0f36210
            Defaults to None.
        cost_per_time (float, optional):
            Basic parameter.
            Cost of this facility per unit time.
            Defaults to 0.0.
        solo_working (bool, optional):
            Basic parameter.
            Flag whether this facility can work any task with other facilities or not.
            Defaults to False.
        workamount_skill_mean_map (Dict[str, float], optional):
            Basic parameter.
            Mean skill for expressing progress in unit time.
            Defaults to {}.
        workamount_skill_sd_map (Dict[str, float], optional):
            Basic parameter.
            Standard deviation of skill for expressing progress in unit time.
            Defaults to {}.
        state (BaseFacilityState, optional):
            Basic variable.
            State of this facility in simulation.
            Defaults to BaseFacilityState.FREE.
        state_record_list (List[BaseFacilityState], optional):
            Basic variable.
            Record list of state.
            Defaults to None -> [].
        cost_list (List[float], optional):
            Basic variable.
            History or record of his or her cost in simulation.
            Defaults to None -> [].
        assigned_task_list (List[BaseTask], optional):
            Basic variable.
            State of his or her assigned tasks in simulation.
            Defaults to None -> [].
        assigned_task_id_record (List[List[str]], optional):
            Basic variable.
            Record of his or her assigned tasks' id in simulation.
            Defaults to None -> [].
    """

    def __init__(
        self,
        # Basic parameters
        name: str,
        ID=None,
<<<<<<< HEAD
        workspace_id=None,
=======
        workplace_id=None,
>>>>>>> b0f36210
        cost_per_time=0.0,
        solo_working=False,
        workamount_skill_mean_map={},
        workamount_skill_sd_map={},
        # Basic variables
        state=BaseFacilityState.FREE,
        state_record_list=None,
        cost_list=None,
        assigned_task_list=None,
        assigned_task_id_record=None,
    ):

        # ----
        # Constraint parameter on simulation
        # --
        # Basic parameter
        self.name = name
        self.ID = ID if ID is not None else str(uuid.uuid4())
<<<<<<< HEAD
        self.workspace_id = workspace_id if workspace_id is not None else None
=======
        self.workplace_id = workplace_id if workplace_id is not None else None
>>>>>>> b0f36210
        self.cost_per_time = cost_per_time if cost_per_time != 0.0 else 0.0
        self.solo_working = solo_working if solo_working is not None else False
        self.workamount_skill_mean_map = (
            workamount_skill_mean_map if workamount_skill_mean_map is not {} else {}
        )
        self.workamount_skill_sd_map = (
            workamount_skill_sd_map if workamount_skill_sd_map is not None else {}
        )

        # ----
<<<<<<< HEAD
        # Changeable variablng workspace.e on simulation
=======
        # Changeable variablng workplace.e on simulation
>>>>>>> b0f36210
        # --
        # Basic variables
        if state is not BaseFacilityState.FREE:
            self.state = state
        else:
            self.state = BaseFacilityState.FREE

        if state_record_list is not None:
            self.state_record_list = state_record_list
        else:
            self.state_record_list = []

        if cost_list is not None:
            self.cost_list = cost_list
        else:
            self.cost_list = []

        if assigned_task_list is not None:
            self.assigned_task_list = assigned_task_list
        else:
            self.assigned_task_list = []

        if assigned_task_id_record is not None:
            self.assigned_task_id_record = assigned_task_id_record
        else:
            self.assigned_task_id_record = []

    def __str__(self):
        """
        Returns:
            str: name of BaseFacility
        Examples:
            >>> r = BaseFacility("r")
            >>> print(r)
            'r'
        """
        return "{}".format(self.name)

    def export_dict_json_data(self):
        """
        Export the information of this facility to JSON data.

        Returns:
            dict: JSON format data.
        """
        dict_json_data = {}
        dict_json_data.update(
            type="BaseFacility",
            name=self.name,
            ID=self.ID,
<<<<<<< HEAD
            workspace_id=self.workspace_id if self.workspace_id is not None else None,
=======
            workplace_id=self.workplace_id if self.workplace_id is not None else None,
>>>>>>> b0f36210
            cost_per_time=self.cost_per_time,
            solo_working=self.solo_working,
            workamount_skill_mean_map=self.workamount_skill_mean_map,
            workamount_skill_sd_map=self.workamount_skill_sd_map,
            state=int(self.state),
            state_record_list=[int(state) for state in self.state_record_list],
            cost_list=self.cost_list,
            assigned_task_list=[t.ID for t in self.assigned_task_list],
            assigned_task_id_record=self.assigned_task_id_record,
        )
        return dict_json_data

    def initialize(self, error_tol=1e-10, state_info=True, log_info=True):
        """
        Initialize the following changeable variables of BaseFacility.
        If `state_info` is True, the following attributes are initialized.

          - `state`
          - `assigned_task_list`

        IF log_info is True, the following attributes are initialized.
          - `state_record_list`
          - `cost_list`
          - `assigned_task_id_record`

        Args:
            state_info (bool):
                State information are initialized or not.
                Defaluts to True.
            log_info (bool):
                Log information are initialized or not.
                Defaults to True.
        """
        if state_info:
            self.state = BaseFacilityState.FREE
            self.assigned_task_list = []

        if log_info:
            self.state_record_list = []
            self.cost_list = []
            self.assigned_task_id_record = []

    def reverse_log_information(self):
        """
        Reverse log information of all.
        """
        self.state_record_list = self.state_record_list[::-1]
        self.cost_list = self.cost_list[::-1]
        self.assigned_task_id_record = self.assigned_task_id_record[::-1]

    def record_assigned_task_id(self):
        """
        Record assigned task id to 'assigned_task_id_record'.
        """
        self.assigned_task_id_record.append(
            [task.ID for task in self.assigned_task_list]
        )

    def record_state(self):
        """
        Record current 'state' in 'state_record_list'
        """
        self.state_record_list.append(self.state)

    def get_time_list_for_gannt_chart(self, finish_margin=1.0):
        """
        Get ready/working time_list for drawing Gantt chart.

        Args:
            finish_margin (float, optional):
                Margin of finish time in Gantt chart.
                Defaults to 1.0.
        Returns:
            List[tuple(int, int)]: ready_time_list including start_time, length
            List[tuple(int, int)]: working_time_list including start_time, length
        """
        ready_time_list = []
        working_time_list = []
        previous_state = None
        from_time = -1
        to_time = -1
        for time, state in enumerate(self.state_record_list):
            if state != previous_state:
                if from_time == -1:
                    from_time = time
                elif to_time == -1:
                    to_time = time
                    if state == BaseFacilityState.FREE:
                        if previous_state == BaseFacilityState.WORKING:
                            working_time_list.append(
                                (from_time, (to_time - 1) - from_time + finish_margin)
                            )
                    if state == BaseFacilityState.WORKING:
                        if previous_state == BaseFacilityState.FREE:
                            ready_time_list.append(
                                (from_time, (to_time - 1) - from_time + finish_margin)
                            )
                    from_time = time
                    to_time = -1
            previous_state = state

            if previous_state == BaseFacilityState.WORKING:
                working_time_list.append(
                    (from_time, time - 1 - from_time + finish_margin)
                )
            elif previous_state == BaseFacilityState.FREE:
                ready_time_list.append(
                    (from_time, time - 1 - from_time + finish_margin)
                )
        return ready_time_list, working_time_list

    def has_workamount_skill(self, task_name, error_tol=1e-10):
        """
        Check whether he or she has workamount skill or not
        by checking workamount_skill_mean_map.

        Args:
            task_name (str):
                Task name
            error_tol (float, optional):
                Measures against numerical error.
                Defaults to 1e-10.

        Returns:
            bool: whether he or she has workamount skill of task_name or not
        """
        if task_name in self.workamount_skill_mean_map:
            if self.workamount_skill_mean_map[task_name] > 0.0 + error_tol:
                return True
        return False

    def get_work_amount_skill_progress(self, task_name, seed=None):
        """
        Get progress of workamount by his or her contribution in this time.

        If he or she has multipul tasks in this time,
        progress `p_r(t)` is defined as follows:

        p_r(t)={ps_r(t)}/{N_r(t)}

        - `ps_r(t)`: progress if he or she has only this task in this time
        - `N_r(t)`: Number of allocated tasks to him or her in this time


        Args:
            task_name (str):
                Task name
            error_tol (float, optional):
                Countermeasures against numerical error.
                Defaults to 1e-10.

        Returns:
            float: Progress of workamount by his or her contribution in this time
        """
        if seed is not None:
            np.random.seed(seed=seed)
        if not self.has_workamount_skill(task_name):
            return 0.0
        skill_mean = self.workamount_skill_mean_map[task_name]
        if task_name not in self.workamount_skill_sd_map:
            skill_sd = 0
        else:
            skill_sd = self.workamount_skill_sd_map[task_name]
        base_progress = np.random.normal(skill_mean, skill_sd)
        sum_of_working_task_in_this_time = sum(
            map(
                lambda task: task.state == BaseTaskState.WORKING
                or task.state == BaseTaskState.WORKING_ADDITIONALLY,
                self.assigned_task_list,
            )
        )
        return base_progress / float(sum_of_working_task_in_this_time)<|MERGE_RESOLUTION|>--- conflicted
+++ resolved
@@ -17,11 +17,7 @@
 
 class BaseFacility(object, metaclass=abc.ABCMeta):
     """BaseFacility
-<<<<<<< HEAD
-    BaseFacility class for expressing a workspace.
-=======
     BaseFacility class for expressing a workplace.
->>>>>>> b0f36210
     This class will be used as template.
 
     Args:
@@ -32,15 +28,9 @@
             Basic parameter.
             ID will be defined automatically.
             Defaults to None -> str(uuid.uuid4()).
-<<<<<<< HEAD
-        workspace_id (str, optional):
-            Basic parameter.
-            ID of Workspace which this facility is belonged.
-=======
         workplace_id (str, optional):
             Basic parameter.
             ID of Workplace which this facility is belonged.
->>>>>>> b0f36210
             Defaults to None.
         cost_per_time (float, optional):
             Basic parameter.
@@ -85,11 +75,7 @@
         # Basic parameters
         name: str,
         ID=None,
-<<<<<<< HEAD
-        workspace_id=None,
-=======
         workplace_id=None,
->>>>>>> b0f36210
         cost_per_time=0.0,
         solo_working=False,
         workamount_skill_mean_map={},
@@ -108,11 +94,7 @@
         # Basic parameter
         self.name = name
         self.ID = ID if ID is not None else str(uuid.uuid4())
-<<<<<<< HEAD
-        self.workspace_id = workspace_id if workspace_id is not None else None
-=======
         self.workplace_id = workplace_id if workplace_id is not None else None
->>>>>>> b0f36210
         self.cost_per_time = cost_per_time if cost_per_time != 0.0 else 0.0
         self.solo_working = solo_working if solo_working is not None else False
         self.workamount_skill_mean_map = (
@@ -123,11 +105,7 @@
         )
 
         # ----
-<<<<<<< HEAD
-        # Changeable variablng workspace.e on simulation
-=======
         # Changeable variablng workplace.e on simulation
->>>>>>> b0f36210
         # --
         # Basic variables
         if state is not BaseFacilityState.FREE:
@@ -178,11 +156,7 @@
             type="BaseFacility",
             name=self.name,
             ID=self.ID,
-<<<<<<< HEAD
-            workspace_id=self.workspace_id if self.workspace_id is not None else None,
-=======
             workplace_id=self.workplace_id if self.workplace_id is not None else None,
->>>>>>> b0f36210
             cost_per_time=self.cost_per_time,
             solo_working=self.solo_working,
             workamount_skill_mean_map=self.workamount_skill_mean_map,
