#!/usr/bin/env python
# -*- coding: utf-8 -*-
"""base_facility."""

import abc
import uuid
from enum import IntEnum

import numpy as np

from .base_task import BaseTaskState


class BaseFacilityState(IntEnum):
    """BaseFacilityState."""

    FREE = 0
    WORKING = 1
    ABSENCE = -1


class BaseFacility(object, metaclass=abc.ABCMeta):
    """BaseFacility.

    BaseFacility class for expressing a workplace.
    This class will be used as template.

    Args:
        name (str):
            Basic parameter.
            Name of this facility.
        ID (str, optional):
            Basic parameter.
            ID will be defined automatically.
            Defaults to None -> str(uuid.uuid4()).
        workplace_id (str, optional):
            Basic parameter.
            ID of Workplace which this facility is belonged.
            Defaults to None.
        cost_per_time (float, optional):
            Basic parameter.
            Cost of this facility per unit time.
            Defaults to 0.0.
        solo_working (bool, optional):
            Basic parameter.
            Flag whether this facility can work any task with other facilities or not.
            Defaults to False.
        workamount_skill_mean_map (Dict[str, float], optional):
            Basic parameter.
            Mean skill for expressing progress in unit time.
            Defaults to {}.
        workamount_skill_sd_map (Dict[str, float], optional):
            Basic parameter.
            Standard deviation of skill for expressing progress in unit time.
            Defaults to {}.
        absence_time_list (List[int], optional):
            List of absence time of simulation.
            Defaults to None -> [].
        state (BaseFacilityState, optional):
            Basic variable.
            State of this facility in simulation.
            Defaults to BaseFacilityState.FREE.
        state_record_list (List[BaseFacilityState], optional):
            Basic variable.
            Record list of state.
            Defaults to None -> [].
        cost_list (List[float], optional):
            Basic variable.
            History or record of his or her cost in simulation.
            Defaults to None -> [].
        assigned_task_list (List[BaseTask], optional):
            Basic variable.
            State of his or her assigned tasks in simulation.
            Defaults to None -> [].
        assigned_task_id_record (List[List[str]], optional):
            Basic variable.
            Record of his or her assigned tasks' id in simulation.
            Defaults to None -> [].
    """

    def __init__(
        self,
        # Basic parameters
        name: str,
        ID=None,
        workplace_id=None,
        cost_per_time=0.0,
        solo_working=False,
        workamount_skill_mean_map={},
        workamount_skill_sd_map={},
        absence_time_list=None,
        # Basic variables
        state=BaseFacilityState.FREE,
        state_record_list=None,
        cost_list=None,
        assigned_task_list=None,
        assigned_task_id_record=None,
    ):
        """init."""
        # ----
        # Constraint parameter on simulation
        # --
        # Basic parameter
        self.name = name
        self.ID = ID if ID is not None else str(uuid.uuid4())
        self.workplace_id = workplace_id if workplace_id is not None else None
        self.cost_per_time = cost_per_time if cost_per_time != 0.0 else 0.0
        self.solo_working = solo_working if solo_working is not None else False
        self.workamount_skill_mean_map = (
            workamount_skill_mean_map if workamount_skill_mean_map != {} else {}
        )
        self.workamount_skill_sd_map = (
            workamount_skill_sd_map if workamount_skill_sd_map is not None else {}
        )
        self.absence_time_list = (
            absence_time_list if absence_time_list is not None else []
        )

        # ----
        # Changeable variablng workplace.e on simulation
        # --
        # Basic variables
        if state is not BaseFacilityState.FREE:
            self.state = state
        else:
            self.state = BaseFacilityState.FREE

        if state_record_list is not None:
            self.state_record_list = state_record_list
        else:
            self.state_record_list = []

        if cost_list is not None:
            self.cost_list = cost_list
        else:
            self.cost_list = []

        if assigned_task_list is not None:
            self.assigned_task_list = assigned_task_list
        else:
            self.assigned_task_list = []

        if assigned_task_id_record is not None:
            self.assigned_task_id_record = assigned_task_id_record
        else:
            self.assigned_task_id_record = []

    def __str__(self):
        """str.

        Returns:
            str: name of BaseFacility
        Examples:
            >>> r = BaseFacility("r")
            >>> print(r)
            'r'
        """
        return "{}".format(self.name)

    def export_dict_json_data(self):
        """
        Export the information of this facility to JSON data.

        Returns:
            dict: JSON format data.
        """
        dict_json_data = {}
        dict_json_data.update(
            type="BaseFacility",
            name=self.name,
            ID=self.ID,
            workplace_id=self.workplace_id if self.workplace_id is not None else None,
            cost_per_time=self.cost_per_time,
            solo_working=self.solo_working,
            workamount_skill_mean_map=self.workamount_skill_mean_map,
            workamount_skill_sd_map=self.workamount_skill_sd_map,
            absence_time_list=self.absence_time_list,
            state=int(self.state),
            state_record_list=[int(state) for state in self.state_record_list],
            cost_list=self.cost_list,
            assigned_task_list=[t.ID for t in self.assigned_task_list],
            assigned_task_id_record=self.assigned_task_id_record,
        )
        return dict_json_data

    def initialize(self, error_tol=1e-10, state_info=True, log_info=True):
        """
        Initialize the following changeable variables of BaseFacility.

        If `state_info` is True, the following attributes are initialized.

          - `state`
          - `assigned_task_list`

        IF log_info is True, the following attributes are initialized.
          - `state_record_list`
          - `cost_list`
          - `assigned_task_id_record`

        Args:
            state_info (bool):
                State information are initialized or not.
                Defaluts to True.
            log_info (bool):
                Log information are initialized or not.
                Defaults to True.
        """
        if state_info:
            self.state = BaseFacilityState.FREE
            self.assigned_task_list = []

        if log_info:
            self.state_record_list = []
            self.cost_list = []
            self.assigned_task_id_record = []

    def reverse_log_information(self):
        """Reverse log information of all."""
        self.state_record_list = self.state_record_list[::-1]
        self.cost_list = self.cost_list[::-1]
        self.assigned_task_id_record = self.assigned_task_id_record[::-1]

    def record_assigned_task_id(self):
        """Record assigned task id to 'assigned_task_id_record'."""
        self.assigned_task_id_record.append(
            [task.ID for task in self.assigned_task_list]
        )

    def record_state(self, working=True):
        """Record current 'state' in 'state_record_list'."""
        if working:
            self.state_record_list.append(self.state)
        else:
<<<<<<< HEAD
            if self.state == BaseFacilityState.WORKING:
                self.state_record_list.append(BaseFacilityState.FREE)
            else:
                self.state_record_list.append(self.state)
=======
            # if self.state == BaseFacilityState.WORKING:
            #     self.state_record_list.append(BaseFacilityState.FREE)
            # else:
            #     self.state_record_list.append(self.state)
            self.state_record_list.append(BaseFacilityState.ABSENCE)
>>>>>>> b706297f

    def remove_absence_time_list(self, absence_time_list):
        """
        Remove record information on `absence_time_list`.

        Args:
            absence_time_list (List[int]):
                List of absence step time in simulation.
        """
        for step_time in sorted(absence_time_list, reverse=True):
            if step_time < len(self.state_record_list):
                self.assigned_task_id_record.pop(step_time)
                self.cost_list.pop(step_time)
                self.state_record_list.pop(step_time)

    def insert_absence_time_list(self, absence_time_list):
        """
        Insert record information on `absence_time_list`.

        Args:
            absence_time_list (List[int]):
                List of absence step time in simulation.
        """
        for step_time in sorted(absence_time_list):
            if step_time < len(self.state_record_list):
                if step_time == 0:
                    self.assigned_task_id_record.insert(step_time, None)
                    self.cost_list.insert(step_time, 0.0)
                    self.state_record_list.insert(step_time, BaseFacilityState.FREE)
                else:
                    self.assigned_task_id_record.insert(
                        step_time, self.assigned_task_id_record[step_time - 1]
                    )
                    self.cost_list.insert(step_time, 0.0)
                    self.state_record_list.insert(step_time, BaseFacilityState.FREE)
<<<<<<< HEAD
=======

    def print_log(self, target_step_time):
        """
        Print log in `target_step_time` as follows:

        - ID
        - name
        - state_record_list[target_step_time]
        - assigned_task_id_record[target_step_time]

        Args:
            target_step_time (int):
                Target step time of printing log.
        """
        print(
            self.ID,
            self.name,
            self.state_record_list[target_step_time],
            self.assigned_task_id_record[target_step_time],
        )

    def print_all_log_in_chronological_order(self, backward=False):
        """
        Print all log in chronological order.
        """
        for t in range(self.state_record_list):
            print("TIME: ", t)
            if backward:
                t = len(self.state_record_list) - 1 - t
            self.print_log(t)

    def check_update_state_from_absence_time_list(self, step_time):
        """
        Check and Update state of all resources to ABSENCE or FREE or WORKING.

        Args:
            step_time (int):
                Target step time of checking and updating state of workers and facilities.
        """
        if step_time in self.absence_time_list:
            self.state = BaseFacilityState.ABSENCE
        else:
            if len(self.assigned_task_list) == 0:
                self.state = BaseFacilityState.FREE
            else:
                self.state = BaseFacilityState.WORKING
>>>>>>> b706297f

    def get_time_list_for_gannt_chart(self, finish_margin=1.0):
        """
        Get ready/working time_list for drawing Gantt chart.

        Args:
            finish_margin (float, optional):
                Margin of finish time in Gantt chart.
                Defaults to 1.0.
        Returns:
            List[tuple(int, int)]: ready_time_list including start_time, length
            List[tuple(int, int)]: working_time_list including start_time, length
            List[tuple(int, int)]: absence_time_list including start_time, length
        """
        ready_time_list = []
        working_time_list = []
        absence_time_list = []
        previous_state = None
        from_time = -1
        to_time = -1
        for time, state in enumerate(self.state_record_list):
            if state != previous_state:
                if from_time == -1:
                    from_time = time
                elif to_time == -1:
                    to_time = time
                    if state == BaseFacilityState.FREE:
                        if previous_state == BaseFacilityState.WORKING:
                            working_time_list.append(
                                (from_time, (to_time - 1) - from_time + finish_margin)
                            )
                        elif previous_state == BaseFacilityState.ABSENCE:
                            absence_time_list.append(
                                (from_time, (to_time - 1) - from_time + finish_margin)
                            )
                    if state == BaseFacilityState.WORKING:
                        if previous_state == BaseFacilityState.FREE:
                            ready_time_list.append(
                                (from_time, (to_time - 1) - from_time + finish_margin)
                            )
                        elif previous_state == BaseFacilityState.ABSENCE:
                            absence_time_list.append(
                                (from_time, (to_time - 1) - from_time + finish_margin)
                            )
                    if state == BaseFacilityState.ABSENCE:
                        if previous_state == BaseFacilityState.FREE:
                            ready_time_list.append(
                                (from_time, (to_time - 1) - from_time + finish_margin)
                            )
                        elif previous_state == BaseFacilityState.WORKING:
                            working_time_list.append(
                                (from_time, (to_time - 1) - from_time + finish_margin)
                            )
                    from_time = time
                    to_time = -1
            previous_state = state

        # Suspended because of max time limitation
        if from_time > -1 and to_time == -1:
            if previous_state == BaseFacilityState.WORKING:
                working_time_list.append((from_time, time - from_time + finish_margin))
            elif previous_state == BaseFacilityState.FREE:
                ready_time_list.append((from_time, time - from_time + finish_margin))
<<<<<<< HEAD

        return ready_time_list, working_time_list
=======
            elif previous_state == BaseFacilityState.ABSENCE:
                absence_time_list.append((from_time, time - from_time + finish_margin))

        return ready_time_list, working_time_list, absence_time_list
>>>>>>> b706297f

    def has_workamount_skill(self, task_name, error_tol=1e-10):
        """
        Check whether he or she has workamount skill or not.

        By checking workamount_skill_mean_map.

        Args:
            task_name (str):
                Task name
            error_tol (float, optional):
                Measures against numerical error.
                Defaults to 1e-10.

        Returns:
            bool: whether he or she has workamount skill of task_name or not
        """
        if task_name in self.workamount_skill_mean_map:
            if self.workamount_skill_mean_map[task_name] > 0.0 + error_tol:
                return True
        return False

    def get_work_amount_skill_progress(self, task_name, seed=None):
        """
        Get progress of workamount by his or her contribution in this time.

        If he or she has multipul tasks in this time,
        progress `p_r(t)` is defined as follows:

        p_r(t)={ps_r(t)}/{N_r(t)}

        - `ps_r(t)`: progress if he or she has only this task in this time
        - `N_r(t)`: Number of allocated tasks to him or her in this time


        Args:
            task_name (str):
                Task name
            error_tol (float, optional):
                Countermeasures against numerical error.
                Defaults to 1e-10.

        Returns:
            float: Progress of workamount by his or her contribution in this time
        """
        if seed is not None:
            np.random.seed(seed=seed)
        if not self.has_workamount_skill(task_name):
            return 0.0
        if self.state == BaseFacilityState.ABSENCE:
            return 0.0
        skill_mean = self.workamount_skill_mean_map[task_name]
        if task_name not in self.workamount_skill_sd_map:
            skill_sd = 0
        else:
            skill_sd = self.workamount_skill_sd_map[task_name]
        base_progress = np.random.normal(skill_mean, skill_sd)
        sum_of_working_task_in_this_time = sum(
            map(
                lambda task: task.state == BaseTaskState.WORKING
                or task.state == BaseTaskState.WORKING_ADDITIONALLY,
                self.assigned_task_list,
            )
        )
        return base_progress / float(sum_of_working_task_in_this_time)<|MERGE_RESOLUTION|>--- conflicted
+++ resolved
@@ -231,18 +231,11 @@
         if working:
             self.state_record_list.append(self.state)
         else:
-<<<<<<< HEAD
-            if self.state == BaseFacilityState.WORKING:
-                self.state_record_list.append(BaseFacilityState.FREE)
-            else:
-                self.state_record_list.append(self.state)
-=======
             # if self.state == BaseFacilityState.WORKING:
             #     self.state_record_list.append(BaseFacilityState.FREE)
             # else:
             #     self.state_record_list.append(self.state)
             self.state_record_list.append(BaseFacilityState.ABSENCE)
->>>>>>> b706297f
 
     def remove_absence_time_list(self, absence_time_list):
         """
@@ -278,8 +271,6 @@
                     )
                     self.cost_list.insert(step_time, 0.0)
                     self.state_record_list.insert(step_time, BaseFacilityState.FREE)
-<<<<<<< HEAD
-=======
 
     def print_log(self, target_step_time):
         """
@@ -326,7 +317,6 @@
                 self.state = BaseFacilityState.FREE
             else:
                 self.state = BaseFacilityState.WORKING
->>>>>>> b706297f
 
     def get_time_list_for_gannt_chart(self, finish_margin=1.0):
         """
@@ -390,15 +380,10 @@
                 working_time_list.append((from_time, time - from_time + finish_margin))
             elif previous_state == BaseFacilityState.FREE:
                 ready_time_list.append((from_time, time - from_time + finish_margin))
-<<<<<<< HEAD
-
-        return ready_time_list, working_time_list
-=======
             elif previous_state == BaseFacilityState.ABSENCE:
                 absence_time_list.append((from_time, time - from_time + finish_margin))
 
         return ready_time_list, working_time_list, absence_time_list
->>>>>>> b706297f
 
     def has_workamount_skill(self, task_name, error_tol=1e-10):
         """
