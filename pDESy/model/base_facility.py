--- conflicted
+++ resolved
@@ -482,22 +482,13 @@
         if subgraph:
             list_of_lines.append(f"subgraph {subgraph_name}")
             list_of_lines.append(f"direction {subgraph_direction}")
-<<<<<<< HEAD
-
-=======
-        
->>>>>>> 11416e8d
         list_of_lines.append(f"{self.ID}@{{shape: {shape}, label: '{self.name}'}}")
 
         if subgraph:
             list_of_lines.append("end")
 
         return list_of_lines
-<<<<<<< HEAD
-
-=======
-    
->>>>>>> 11416e8d
+
     def print_mermaid_diagram(
         self,
         orientations: str = "LR",
@@ -533,8 +524,4 @@
             subgraph_name=subgraph_name,
             subgraph_direction=subgraph_direction,
         )
-<<<<<<< HEAD
-        print(*list_of_lines, sep="\n")
-=======
-        print(*list_of_lines, sep='\n')
->>>>>>> 11416e8d
+        print(*list_of_lines, sep="\n")