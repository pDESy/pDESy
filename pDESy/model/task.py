--- conflicted
+++ resolved
@@ -33,15 +33,9 @@
             Basic parameter.
             List of allocated BaseTeam
             Defaults to None -> [].
-<<<<<<< HEAD
-        allocated_workspace_list (List[BaseWorkspace], optional):
-            Basic parameter.
-            List of allocated BaseWorkspace
-=======
         allocated_workplace_list (List[BaseWorkplace], optional):
             Basic parameter.
             List of allocated BaseWorkplace
->>>>>>> b0f36210
             Defaults to None -> [].
         need_facility (bool, optional):
             Basic parameter.
@@ -120,11 +114,7 @@
         input_task_list=None,
         output_task_list=None,
         allocated_team_list=None,
-<<<<<<< HEAD
-        allocated_workspace_list=None,
-=======
         allocated_workplace_list=None,
->>>>>>> b0f36210
         need_facility=False,
         target_component=None,
         default_progress=None,
@@ -154,11 +144,7 @@
             input_task_list=input_task_list,
             output_task_list=output_task_list,
             allocated_team_list=allocated_team_list,
-<<<<<<< HEAD
-            allocated_workspace_list=allocated_workspace_list,
-=======
             allocated_workplace_list=allocated_workplace_list,
->>>>>>> b0f36210
             need_facility=need_facility,
             target_component=target_component,
             default_progress=default_progress,
