--- conflicted
+++ resolved
@@ -675,21 +675,12 @@
         return df
 
     def get_mermaid_diagram(
-<<<<<<< HEAD
         self,
         shape: str = "odd",
         subgraph: bool = False,
         subgraph_name: str = "Component",
         subgraph_direction: str = "LR",
     ):
-=======
-            self,
-            shape: str = "odd",
-            subgraph: bool = False,
-            subgraph_name: str = "Component",
-            subgraph_direction: str = "LR",
-        ):
->>>>>>> 11416e8d
         """
         Get mermaid diagram of this component.
         Args:
@@ -715,16 +706,10 @@
             list_of_lines.append(f"direction {subgraph_direction}")
 
         list_of_lines.append(f"{self.ID}@{{shape: {shape}, label: '{self.name}'}}")
-<<<<<<< HEAD
-
-=======
-        
->>>>>>> 11416e8d
         if subgraph:
             list_of_lines.append("end")
 
         return list_of_lines
-<<<<<<< HEAD
 
     def print_mermaid_diagram(
         self,
@@ -734,17 +719,6 @@
         subgraph_name: str = "Component",
         subgraph_direction: str = "LR",
     ):
-=======
-    
-    def print_mermaid_diagram(
-            self,
-            orientations: str = "LR",
-            shape: str = "odd",
-            subgraph: bool = False,
-            subgraph_name: str = "Component",
-            subgraph_direction: str = "LR",
-        ):
->>>>>>> 11416e8d
         """
         Print mermaid diagram of this component.
         Args:
@@ -770,12 +744,6 @@
             shape=shape,
             subgraph=subgraph,
             subgraph_name=subgraph_name,
-<<<<<<< HEAD
             subgraph_direction=subgraph_direction,
         )
-        print(*list_of_lines, sep="\n")
-=======
-            subgraph_direction=subgraph_direction
-        )
-        print(*list_of_lines, sep='\n')
->>>>>>> 11416e8d
+        print(*list_of_lines, sep="\n")