#!/usr/bin/env python
# -*- coding: utf-8 -*-

import abc
import uuid
import datetime
from enum import IntEnum
from .base_task import BaseTaskState


class BaseComponentState(IntEnum):
    """BaseComponentState"""

    NONE = 0
    READY = 1
    WORKING = 2
    FINISHED = -1
    REMOVED = -2


class BaseComponent(object, metaclass=abc.ABCMeta):
    """BaseComponent
    BaseComponent class for expressing target product.
    This class can be used as template.

    Args:
        name (str):
            Basic parameter.
            Name of this component.
        ID (str, optional):
            Basic parameter.
            ID will be defined automatically.
        parent_component_list(List[BaseComponent], optional):
            Basic parameter.
            List of parent BaseComponents.
            Defaults to None -> [].
        child_component_list (List[BaseComponent], optional):
            Basic parameter.
            List of child BaseComponents.
            Defaults to None -> [].
        targeted_task_list (List[BaseTask], optional):
            Basic parameter.
            List of targeted tasks.
            Defaults to None -> [].
        space_size (float, optional):
            Basic parameter.
<<<<<<< HEAD
            Space size related to base_workspace's max_space_size.
=======
            Space size related to base_workplace's max_space_size.
>>>>>>> b0f36210
            Default to None -> 1.0.
        state (BaseComponentState, optional):
            Basic variable.
            State of this task in simulation.
            Defaults to BaseComponentState.NONE.
        state_record_list (List[BaseComponentState], optional):
            Basic variable.
            Record list of state.
            Defaults to None -> [].
<<<<<<< HEAD
        placed_workspace (BaseWorkspace, optional):
            Basic variable.
            A workspace which this componetnt is placed in simulation.
            Defaults to None.
        placed_workspace_id_record (List[str], optional):
            Basic variable.
            Record of placed workspace ID in simulation.
=======
        placed_workplace (BaseWorkplace, optional):
            Basic variable.
            A workplace which this componetnt is placed in simulation.
            Defaults to None.
        placed_workplace_id_record (List[str], optional):
            Basic variable.
            Record of placed workplace ID in simulation.
>>>>>>> b0f36210
            Defaults to None -> [].
    """

    def __init__(
        self,
        # Basic parameters
        name: str,
        ID=None,
        parent_component_list=None,
        child_component_list=None,
        targeted_task_list=None,
        space_size=None,
        # Basic variables
        state=BaseComponentState.NONE,
        state_record_list=None,
<<<<<<< HEAD
        placed_workspace=None,
        placed_workspace_id_record=None,
=======
        placed_workplace=None,
        placed_workplace_id_record=None,
>>>>>>> b0f36210
    ):

        # ----
        # Constraint parameter on simulation
        # --
        # Basic parameter
        self.name = name
        self.ID = ID if ID is not None else str(uuid.uuid4())

        if parent_component_list is not None:
            self.parent_component_list = parent_component_list
        else:
            self.parent_component_list = []

        if child_component_list is not None:
            self.child_component_list = child_component_list
        else:
            self.child_component_list = []

        if targeted_task_list is not None:
            self.targeted_task_list = targeted_task_list
        else:
            self.targeted_task_list = []

        if space_size is not None:
            self.space_size = space_size
        else:
            self.space_size = 1.0

        if state is not BaseComponentState.NONE:
            self.state = state
        else:
            self.state = BaseComponentState.NONE

        if state_record_list is not None:
            self.state_record_list = state_record_list
        else:
            self.state_record_list = []

<<<<<<< HEAD
        if placed_workspace is not None:
            self.placed_workspace = placed_workspace
        else:
            self.placed_workspace = None

        if placed_workspace_id_record is not None:
            self.placed_workspace_id_record = placed_workspace_id_record
        else:
            self.placed_workspace_id_record = []
=======
        if placed_workplace is not None:
            self.placed_workplace = placed_workplace
        else:
            self.placed_workplace = None

        if placed_workplace_id_record is not None:
            self.placed_workplace_id_record = placed_workplace_id_record
        else:
            self.placed_workplace_id_record = []
>>>>>>> b0f36210

    def extend_child_component_list(self, child_component_list):
        """
        Extend the list of child components

        Args:
            child_component_list (List[BaseComponent]):
                List of BaseComponents which are children of this component.
        Examples:
            >>> c = BaseComponent('c')
            >>> print([child_c.name for child_c in c.child_component_list])
            []
            >>> c.extend_child_component_list([BaseComponent('c1'),BaseComponent('c2')])
            >>> print([child_c.name for child_c in c.child_component_list])
            ['c1', 'c2']
        """
        for child_c in child_component_list:
            self.append_child_component(child_c)

    def append_child_component(self, child_component):
        """
        Append child component to `child_component_list`.

        Args:
            child_component (BaseComponent):
                BaseComponent which is child of this component.
        Examples:
            >>> c = BaseComponent('c')
            >>> print([child_c.name for child_c in c.child_component_list])
            []
            >>> c1 = BaseComponent('c1')
            >>> c.append_child_component(c1)
            >>> print([child_c.name for child_c in c.child_component_list])
            ['c1']
            >>> print([parent_c.name for parent_c in c1.parent_component_list])
            ['c']
        """
        self.child_component_list.append(child_component)
        child_component.parent_component_list.append(self)

<<<<<<< HEAD
    def set_placed_workspace(self, placed_workspace, set_to_all_children=True):
        """
        Set the `placed_workspace`.

        Args:
            placed_workspace (BaseWorkspace):
                Workspace placed in this component
            set_to_all_children (bool):
                If True, set placed_workspace to all children components
                Default to True
        """
        self.placed_workspace = placed_workspace

        if set_to_all_children:
            for child_c in self.child_component_list:
                child_c.set_placed_workspace(
                    placed_workspace, set_to_all_children=set_to_all_children
=======
    def set_placed_workplace(self, placed_workplace, set_to_all_children=True):
        """
        Set the `placed_workplace`.

        Args:
            placed_workplace (BaseWorkplace):
                Workplace placed in this component
            set_to_all_children (bool):
                If True, set placed_workplace to all children components
                Default to True
        """
        self.placed_workplace = placed_workplace

        if set_to_all_children:
            for child_c in self.child_component_list:
                child_c.set_placed_workplace(
                    placed_workplace, set_to_all_children=set_to_all_children
>>>>>>> b0f36210
                )

    def is_ready(self):
        """
        Check READY component or not.
        READY component is defined by satisfying the following conditions:

          - All tasks are not NONE.
          - There is no WORKING task in this component.
          - The states of append_targeted_task includes READY.

        Returns:
            bool: this component is READY or not.
        """
        all_none_flag = all(
            [task.state == BaseTaskState.NONE for task in self.targeted_task_list]
        )

        any_working_flag = any(
            [task.state == BaseTaskState.WORKING for task in self.targeted_task_list]
        )

        any_ready_flag = any(
            [task.state == BaseTaskState.READY for task in self.targeted_task_list]
        )

        all_finished_flag = all(
            [task.state == BaseTaskState.FINISHED for task in self.targeted_task_list]
        )

        if all_finished_flag:
            return False

        if not all_none_flag and (not any_working_flag) and any_ready_flag:
            return True

        return False

    def extend_targeted_task_list(self, targeted_task_list):
        """
        Extend the list of targeted tasks to `targeted_task_list`.

        Args:
            targeted_task_list (List[BaseTask]):
                List of targeted tasks
        Examples:
            >>> c = BaseComponent('c')
            >>> print([targeted_t.name for targeted_t in c.targeted_task_list])
            []
            >>> c.extend_targeted_task_list([BaseTask('t1'),BaseTask('t2')])
            >>> print([targeted_t.name for targeted_t in c.targeted_task_list])
            ['t1', 't2']
        """
        for targeted_task in targeted_task_list:
            self.append_targeted_task(targeted_task)

    def append_targeted_task(self, targeted_task):
        """
        Append targeted task to `targeted_task_list`.

        Args:
            targeted_task (BaseTask):
                Targeted task of this component
        Examples:
            >>> c = BaseComponent('c')
            >>> print([targeted_t.name for targeted_t in c.targeted_task_list])
            []
            >>> t1 = BaseTask('t1')
            >>> c.append_targeted_task(t1)
            >>> print([targeted_t.name for targeted_t in c.targeted_task_list])
            ['t1']
            >>> print(t1.target_component.name)
            'c'
        """
        self.targeted_task_list.append(targeted_task)
        targeted_task.target_component = self

    def initialize(self, state_info=True, log_info=True, check_task_state=True):
        """
        Initialize the following changeable basic variables of BaseComponent.
        If `state_info` is True, the following attributes are initialized.

          - `state`
<<<<<<< HEAD
          - `placed_workspace`
=======
          - `placed_workplace`
>>>>>>> b0f36210

        If `log_info` is True, the following attributes are initialized.

          - `state_record_list`
<<<<<<< HEAD
          - `placed_workspace_id_record`
=======
          - `placed_workplace_id_record`
>>>>>>> b0f36210

        Args:
            state_info (bool):
                State information are initialized or not.
                Defaluts to True.
            log_info (bool):
                Log information are initialized or not.
                Defaults to True.
            check_task_state (bool):
                Check the state of each task in this component or not.
                Defaults to True.
        """
        if log_info:
            self.state_record_list = []
<<<<<<< HEAD
            self.placed_workspace_id_record = []

        if state_info:
            self.state = BaseComponentState.NONE
            self.placed_workspace = None
=======
            self.placed_workplace_id_record = []

        if state_info:
            self.state = BaseComponentState.NONE
            self.placed_workplace = None
>>>>>>> b0f36210

            if check_task_state:
                self.check_state()

    def reverse_log_information(self):
        """
        Reverse log information of all.
        """
        self.state_record_list = self.state_record_list[::-1]
<<<<<<< HEAD
        self.placed_workspace_id_record = self.placed_workspace_id_record[::-1]
=======
        self.placed_workplace_id_record = self.placed_workplace_id_record[::-1]
>>>>>>> b0f36210

    def check_state(self):
        """
        Check and update the `state` of this component.
        """
        self.__check_ready()
        self.__check_working()
        self.__check_finished()

    def __check_ready(self):
        if not all(
            map(lambda t: t.state == BaseTaskState.WORKING, self.targeted_task_list)
        ):
            if not all(
                map(
                    lambda t: t.state == BaseTaskState.FINISHED, self.targeted_task_list
                )
            ):
                if any(
                    map(
                        lambda t: t.state == BaseTaskState.READY,
                        self.targeted_task_list,
                    )
                ):
                    self.state = BaseComponentState.READY

    def __check_working(self):
        if any(
            map(lambda t: t.state == BaseTaskState.WORKING, self.targeted_task_list)
        ):
            self.state = BaseComponentState.WORKING

    def __check_finished(self):
        if all(
            map(lambda t: t.state == BaseTaskState.FINISHED, self.targeted_task_list)
        ):
            self.state = BaseComponentState.FINISHED

<<<<<<< HEAD
    def record_placed_workspace_id(self):
        """
        Record workspace id in this time to `placed_workspace_id_record`.
        """
        record = None
        if self.placed_workspace is not None:
            record = self.placed_workspace.ID
        self.placed_workspace_id_record.append(record)
=======
    def record_placed_workplace_id(self):
        """
        Record workplace id in this time to `placed_workplace_id_record`.
        """
        record = None
        if self.placed_workplace is not None:
            record = self.placed_workplace.ID
        self.placed_workplace_id_record.append(record)
>>>>>>> b0f36210

    def record_state(self):
        """
        Record current `state` in `state_record_list`
        """
        self.state_record_list.append(self.state)

    def __str__(self):
        """
        Returns:
            str: name of BaseComponent
        Examples:
            >>> c = BaseComponent("c")
            >>> print(c)
            'c'
        """
        return "{}".format(self.name)

    def export_dict_json_data(self):
        """
        Export the information of this component to JSON data.

        Returns:
            dict: JSON format data.
        """
        dict_json_data = {}
        dict_json_data.update(
            type="BaseComponent",
            name=self.name,
            ID=self.ID,
            parent_component_list=[c.ID for c in self.parent_component_list],
            child_component_list=[c.ID for c in self.child_component_list],
            targeted_task_list=[t.ID for t in self.targeted_task_list],
            space_size=self.space_size,
            state=int(self.state),
            state_record_list=[int(state) for state in self.state_record_list],
<<<<<<< HEAD
            placed_workspace=self.placed_workspace.ID
            if self.placed_workspace is not None
            else None,
            placed_workspace_id_record=self.placed_workspace_id_record,
=======
            placed_workplace=self.placed_workplace.ID
            if self.placed_workplace is not None
            else None,
            placed_workplace_id_record=self.placed_workplace_id_record,
>>>>>>> b0f36210
        )
        return dict_json_data

    def get_time_list_for_gannt_chart(self, finish_margin=1.0):
        """
        Get ready/working time_list for drawing Gantt chart.

        Args:
            finish_margin (float, optional):
                Margin of finish time in Gantt chart.
                Defaults to 1.0.
        Returns:
            List[tuple(int, int)]: ready_time_list including start_time, length
            List[tuple(int, int)]: working_time_list including start_time, length
        """
        ready_time_list = []
        working_time_list = []
        previous_state = BaseComponentState.NONE
        from_time = -1
        to_time = -1
        for time, state in enumerate(self.state_record_list):
            if state != previous_state:
                if from_time == -1:
                    from_time = time
                elif to_time == -1:
                    to_time = time
                    if (
                        state == BaseComponentState.NONE
                        or state == BaseComponentState.FINISHED
                    ):
                        if previous_state == BaseComponentState.WORKING:
                            working_time_list.append(
                                (from_time, (to_time - 1) - from_time + finish_margin)
                            )
                        elif previous_state == BaseComponentState.READY:
                            ready_time_list.append(
                                (from_time, (to_time - 1) - from_time + finish_margin)
                            )
                    if state == BaseComponentState.READY:
                        if previous_state == BaseComponentState.WORKING:
                            working_time_list.append(
                                (from_time, (to_time - 1) - from_time + finish_margin)
                            )
                    if state == BaseComponentState.WORKING:
                        if previous_state == BaseComponentState.READY:
                            ready_time_list.append(
                                (from_time, (to_time - 1) - from_time + finish_margin)
                            )
                    from_time = time
                    to_time = -1
            previous_state = state

            if previous_state == BaseComponentState.WORKING:
                working_time_list.append(
                    (from_time, time - 1 - from_time + finish_margin)
                )
            elif previous_state == BaseComponentState.READY:
                ready_time_list.append(
                    (from_time, time - 1 - from_time + finish_margin)
                )
        return ready_time_list, working_time_list

    def create_data_for_gantt_plotly(
        self,
        init_datetime: datetime.datetime,
        unit_timedelta: datetime.timedelta,
        finish_margin=1.0,
        view_ready=False,
    ):
        """
        Create data for gantt plotly from start_time_list and finish_time_list
        of BaseTask in targeted_task_list.

        Args:
            init_datetime (datetime.datetime):
                Start datetime of project
            unit_timedelta (datetime.timedelta):
                Unit time of simulation
            finish_margin (float, optional):
                Margin of finish time in Gantt chart.
                Defaults to 1.0.
            view_ready (bool, optional):
                View READY time or not.
                Defaults to False.

        Returns:
            list[dict]:
                Gantt plotly information of this BaseComponent
        """
        df = []
        (
            ready_time_list,
            working_time_list,
        ) = self.get_time_list_for_gannt_chart(finish_margin=finish_margin)

        if view_ready:
            for (from_time, length) in ready_time_list:
                to_time = from_time + length
                df.append(
                    dict(
                        Task=self.name,
                        Start=(init_datetime + from_time * unit_timedelta).strftime(
                            "%Y-%m-%d %H:%M:%S"
                        ),
                        Finish=(init_datetime + to_time * unit_timedelta).strftime(
                            "%Y-%m-%d %H:%M:%S"
                        ),
                        State="READY",
                        Type="Component",
                    )
                )
        for (from_time, length) in working_time_list:
            to_time = from_time + length
            df.append(
                dict(
                    Task=self.name,
                    Start=(init_datetime + from_time * unit_timedelta).strftime(
                        "%Y-%m-%d %H:%M:%S"
                    ),
                    Finish=(init_datetime + to_time * unit_timedelta).strftime(
                        "%Y-%m-%d %H:%M:%S"
                    ),
                    State="WORKING",
                    Type="Component",
                )
            )
        return df<|MERGE_RESOLUTION|>--- conflicted
+++ resolved
@@ -44,11 +44,7 @@
             Defaults to None -> [].
         space_size (float, optional):
             Basic parameter.
-<<<<<<< HEAD
-            Space size related to base_workspace's max_space_size.
-=======
             Space size related to base_workplace's max_space_size.
->>>>>>> b0f36210
             Default to None -> 1.0.
         state (BaseComponentState, optional):
             Basic variable.
@@ -58,15 +54,6 @@
             Basic variable.
             Record list of state.
             Defaults to None -> [].
-<<<<<<< HEAD
-        placed_workspace (BaseWorkspace, optional):
-            Basic variable.
-            A workspace which this componetnt is placed in simulation.
-            Defaults to None.
-        placed_workspace_id_record (List[str], optional):
-            Basic variable.
-            Record of placed workspace ID in simulation.
-=======
         placed_workplace (BaseWorkplace, optional):
             Basic variable.
             A workplace which this componetnt is placed in simulation.
@@ -74,7 +61,6 @@
         placed_workplace_id_record (List[str], optional):
             Basic variable.
             Record of placed workplace ID in simulation.
->>>>>>> b0f36210
             Defaults to None -> [].
     """
 
@@ -90,13 +76,8 @@
         # Basic variables
         state=BaseComponentState.NONE,
         state_record_list=None,
-<<<<<<< HEAD
-        placed_workspace=None,
-        placed_workspace_id_record=None,
-=======
         placed_workplace=None,
         placed_workplace_id_record=None,
->>>>>>> b0f36210
     ):
 
         # ----
@@ -136,17 +117,6 @@
         else:
             self.state_record_list = []
 
-<<<<<<< HEAD
-        if placed_workspace is not None:
-            self.placed_workspace = placed_workspace
-        else:
-            self.placed_workspace = None
-
-        if placed_workspace_id_record is not None:
-            self.placed_workspace_id_record = placed_workspace_id_record
-        else:
-            self.placed_workspace_id_record = []
-=======
         if placed_workplace is not None:
             self.placed_workplace = placed_workplace
         else:
@@ -156,7 +126,6 @@
             self.placed_workplace_id_record = placed_workplace_id_record
         else:
             self.placed_workplace_id_record = []
->>>>>>> b0f36210
 
     def extend_child_component_list(self, child_component_list):
         """
@@ -197,25 +166,6 @@
         self.child_component_list.append(child_component)
         child_component.parent_component_list.append(self)
 
-<<<<<<< HEAD
-    def set_placed_workspace(self, placed_workspace, set_to_all_children=True):
-        """
-        Set the `placed_workspace`.
-
-        Args:
-            placed_workspace (BaseWorkspace):
-                Workspace placed in this component
-            set_to_all_children (bool):
-                If True, set placed_workspace to all children components
-                Default to True
-        """
-        self.placed_workspace = placed_workspace
-
-        if set_to_all_children:
-            for child_c in self.child_component_list:
-                child_c.set_placed_workspace(
-                    placed_workspace, set_to_all_children=set_to_all_children
-=======
     def set_placed_workplace(self, placed_workplace, set_to_all_children=True):
         """
         Set the `placed_workplace`.
@@ -233,7 +183,6 @@
             for child_c in self.child_component_list:
                 child_c.set_placed_workplace(
                     placed_workplace, set_to_all_children=set_to_all_children
->>>>>>> b0f36210
                 )
 
     def is_ready(self):
@@ -317,20 +266,12 @@
         If `state_info` is True, the following attributes are initialized.
 
           - `state`
-<<<<<<< HEAD
-          - `placed_workspace`
-=======
           - `placed_workplace`
->>>>>>> b0f36210
 
         If `log_info` is True, the following attributes are initialized.
 
           - `state_record_list`
-<<<<<<< HEAD
-          - `placed_workspace_id_record`
-=======
           - `placed_workplace_id_record`
->>>>>>> b0f36210
 
         Args:
             state_info (bool):
@@ -345,19 +286,11 @@
         """
         if log_info:
             self.state_record_list = []
-<<<<<<< HEAD
-            self.placed_workspace_id_record = []
-
-        if state_info:
-            self.state = BaseComponentState.NONE
-            self.placed_workspace = None
-=======
             self.placed_workplace_id_record = []
 
         if state_info:
             self.state = BaseComponentState.NONE
             self.placed_workplace = None
->>>>>>> b0f36210
 
             if check_task_state:
                 self.check_state()
@@ -367,11 +300,7 @@
         Reverse log information of all.
         """
         self.state_record_list = self.state_record_list[::-1]
-<<<<<<< HEAD
-        self.placed_workspace_id_record = self.placed_workspace_id_record[::-1]
-=======
         self.placed_workplace_id_record = self.placed_workplace_id_record[::-1]
->>>>>>> b0f36210
 
     def check_state(self):
         """
@@ -410,16 +339,6 @@
         ):
             self.state = BaseComponentState.FINISHED
 
-<<<<<<< HEAD
-    def record_placed_workspace_id(self):
-        """
-        Record workspace id in this time to `placed_workspace_id_record`.
-        """
-        record = None
-        if self.placed_workspace is not None:
-            record = self.placed_workspace.ID
-        self.placed_workspace_id_record.append(record)
-=======
     def record_placed_workplace_id(self):
         """
         Record workplace id in this time to `placed_workplace_id_record`.
@@ -428,7 +347,6 @@
         if self.placed_workplace is not None:
             record = self.placed_workplace.ID
         self.placed_workplace_id_record.append(record)
->>>>>>> b0f36210
 
     def record_state(self):
         """
@@ -465,17 +383,10 @@
             space_size=self.space_size,
             state=int(self.state),
             state_record_list=[int(state) for state in self.state_record_list],
-<<<<<<< HEAD
-            placed_workspace=self.placed_workspace.ID
-            if self.placed_workspace is not None
-            else None,
-            placed_workspace_id_record=self.placed_workspace_id_record,
-=======
             placed_workplace=self.placed_workplace.ID
             if self.placed_workplace is not None
             else None,
             placed_workplace_id_record=self.placed_workplace_id_record,
->>>>>>> b0f36210
         )
         return dict_json_data
 
