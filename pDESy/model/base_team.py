--- conflicted
+++ resolved
@@ -447,12 +447,8 @@
         for worker in self.worker_list:
             worker.remove_absence_time_list(absence_time_list)
         for step_time in sorted(absence_time_list, reverse=True):
-<<<<<<< HEAD
-            self.cost_list.pop(step_time)
-=======
             if step_time < len(self.cost_list):
                 self.cost_list.pop(step_time)
->>>>>>> b706297f
 
     def insert_absence_time_list(self, absence_time_list):
         """
@@ -467,8 +463,6 @@
         for step_time in sorted(absence_time_list):
             self.cost_list.insert(step_time, 0.0)
 
-<<<<<<< HEAD
-=======
     def print_log(self, target_step_time):
         """
         Print log in `target_step_time`.
@@ -507,7 +501,6 @@
         for worker in self.worker_list:
             worker.state = BaseWorkerState.ABSENCE
 
->>>>>>> b706297f
     def plot_simple_gantt(
         self,
         finish_margin=1.0,
