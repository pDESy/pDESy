--- conflicted
+++ resolved
@@ -26,15 +26,9 @@
             Basic parameter.
             ID will be defined automatically.
             Defaults to None.
-<<<<<<< HEAD
-        workspace_id (str, optional):
-            Basic parameter.
-            Workspace ID will be defined automatically on adding workspace.
-=======
         workplace_id (str, optional):
             Basic parameter.
             Workplace ID will be defined automatically on adding workplace.
->>>>>>> b0f36210
             Defaults to None.
         cost_per_time (float, optional):
             Basic parameter.
