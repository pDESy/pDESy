--- conflicted
+++ resolved
@@ -15,15 +15,9 @@
     """TaskPriorityRuleMode"""
 
     TSLACK = 0
-<<<<<<< HEAD
-    EST    = 1 # Earliest Start Time
-    SPT    = 2 # Shortest Processing Time
-    LPT    = 3 # Longest Processing Time
-=======
     EST = 1  # Earliest Start Time
     SPT = 2  # Shortest Processing Time
     LPT = 3  # Longest Processing Time
->>>>>>> 951d17c2
 
 
 class BasePriorityRule(object, metaclass=abc.ABCMeta):
@@ -78,16 +72,6 @@
         elif priority_rule_mode == TaskPriorityRuleMode.EST:
             # Task: EST (a task which EST is lower has high priority)
             task_list = sorted(task_list, key=lambda task: task.est)
-<<<<<<< HEAD
-        
-        elif priority_rule_mode == TaskPriorityRuleMode.SPT:
-            # Task: SPT (a task which default_work_amount is lower has high priority)
-            task_list = sorted(task_list, key=lambda task: task.default_work_amount)
-        
-        elif priority_rule_mode == TaskPriorityRuleMode.LPT:
-            # Task: LPT (a task which default_work_amount is higher has high priority)
-            task_list = sorted(task_list, key=lambda task: task.default_work_amount, reverse=True)
-=======
 
         elif priority_rule_mode == TaskPriorityRuleMode.SPT:
             # Task: SPT (a task which default_work_amount is lower has high priority)
@@ -98,6 +82,5 @@
             task_list = sorted(
                 task_list, key=lambda task: task.default_work_amount, reverse=True
             )
->>>>>>> 951d17c2
 
         return task_list