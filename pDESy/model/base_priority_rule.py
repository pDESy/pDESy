--- conflicted
+++ resolved
@@ -2,7 +2,6 @@
 # -*- coding: utf-8 -*-
 
 from enum import IntEnum
-import abc
 
 
 class ResourcePriorityRuleMode(IntEnum):
@@ -27,123 +26,6 @@
     SWRPT = 8  # Shortest Workflow Remaining Process Time
 
 
-<<<<<<< HEAD
-class BasePriorityRule(object, metaclass=abc.ABCMeta):
-    """BasePriorityRule
-    BasePriorityRule for expressing dispatching rule.
-    """
-
-    def sort_resource_list(
-        resource_list, priority_rule_mode=ResourcePriorityRuleMode.SSP, *args
-    ):
-        """
-        Sort resource_list as priority_rule_mode.
-
-        Args:
-            resource_list (List[BaseResource]):
-                Target resource list of sorting.
-                BaseWorker and BaseFacility are one of resource type in this repository.
-            priority_rule_mode (ResourcePriorityRuleMode, optional):
-                Mode of priority rule for sorting.
-                Defaults to ResourcePriorityRuleMode.SSP
-            args:
-                Other information of each rule.
-        Returns:
-            List[BaseResource]: resource_list after sorted
-        """
-
-        # SSP: a resource which amount of skillpoint is lower has high priority
-        if priority_rule_mode == ResourcePriorityRuleMode.SSP:
-            resource_list = sorted(
-                resource_list,
-                key=lambda resource: sum(resource.workamount_skill_mean_map.values()),
-            )
-        # VC :a resource which cost is lower has high priority
-        elif priority_rule_mode == ResourcePriorityRuleMode.VC:
-            resource_list = sorted(
-                resource_list,
-                key=lambda resource: (resource.cost_per_time),
-            )
-        # HSV: a resource which target skillpoint is higher has high priority
-        elif priority_rule_mode == ResourcePriorityRuleMode.HSV:
-            resource_list = sorted(
-                resource_list,
-                key=lambda resource: resource.workamount_skill_mean_map[args[0]],
-                reverse=True,
-            )
-
-        return resource_list
-
-    def sort_task_list(task_list, priority_rule_mode=TaskPriorityRuleMode.TSLACK):
-        """
-        Sort task_list as priority_rule_mode.
-
-        Args:
-            task_list (List[BaseTask]):
-                Target task list of sorting.
-            priority_rule_mode (ResourcePriorityRuleMode, optional):
-                Mode of priority rule for sorting.
-                Defaults to TaskPriorityRuleMode.TSLACK
-        Returns:
-            List[BaseTask]: task_list after sorted
-        """
-
-        # Task: TSLACK (a task which Slack time(LS-ES) is lower has high priority)
-        if priority_rule_mode == TaskPriorityRuleMode.TSLACK:
-            task_list = sorted(task_list, key=lambda task: task.lst - task.est)
-
-        elif priority_rule_mode == TaskPriorityRuleMode.EST:
-            # Task: EST (a task which EST is lower has high priority)
-            task_list = sorted(task_list, key=lambda task: task.est)
-
-        elif priority_rule_mode == TaskPriorityRuleMode.SPT:
-            # Task: SPT (a task which default_work_amount is lower has high priority)
-            task_list = sorted(task_list, key=lambda task: task.default_work_amount)
-
-        elif priority_rule_mode == TaskPriorityRuleMode.LPT:
-            # Task: LPT (a task which default_work_amount is higher has high priority)
-            task_list = sorted(
-                task_list, key=lambda task: task.default_work_amount, reverse=True
-            )
-        elif priority_rule_mode == TaskPriorityRuleMode.FIFO:
-            # Task: FIFO (First In First Out rule)
-            def count_ready(x):
-                k = x.state_record_list
-                num = len([i for i in range(len(k)) if k[i].name == "READY"])
-                return num
-
-            task_list = sorted(
-                task_list, key=lambda task: count_ready(task), reverse=True
-            )
-        elif priority_rule_mode == TaskPriorityRuleMode.LRPT:
-            # Task: LRPT (Longest Remaining Process Time)
-            task_list = sorted(
-                task_list,
-                key=lambda task: task.remaining_work_amount,
-                reverse=True,
-            )
-        elif priority_rule_mode == TaskPriorityRuleMode.SRPT:
-            # Task: SRPT (Shortest Remaining Process Time)
-            task_list = sorted(
-                task_list,
-                key=lambda task: task.remaining_work_amount,
-            )
-        elif priority_rule_mode == TaskPriorityRuleMode.LWRPT:
-            # Task: LWRPT (Longest Workflow Remaining Process Time)
-            task_list = sorted(
-                task_list,
-                key=lambda task: task.parent_workflow.critical_path_length,
-                reverse=True,
-            )
-        elif priority_rule_mode == TaskPriorityRuleMode.SWRPT:
-            # Task: SWRPT (Shortest Workflow Remaining Process Time)
-            task_list = sorted(
-                task_list,
-                key=lambda task: task.parent_workflow.critical_path_length,
-            )
-
-        return task_list
-=======
 def sort_resource_list(
     resource_list, priority_rule_mode=ResourcePriorityRuleMode.SSP, *args
 ):
@@ -252,5 +134,4 @@
             key=lambda task: task.parent_workflow.critical_path_length,
         )
 
-    return task_list
->>>>>>> 3c7c2f59
+    return task_list