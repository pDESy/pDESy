#!/usr/bin/env python
# -*- coding: utf-8 -*-
"""base_product."""

import abc
import datetime
import warnings

import matplotlib.pyplot as plt

import networkx as nx

import plotly.figure_factory as ff
import plotly.graph_objects as go

from .base_component import BaseComponent, BaseComponentState
from .base_task import BaseTaskState


class BaseProduct(object, metaclass=abc.ABCMeta):
    """BaseProduct.

    BaseProduct class for expressing target product in a project.
    BaseProduct is consist of multiple BaseComponents.
    This class will be used as template.

    Args:
<<<<<<< HEAD
        component_list (List[BaseComponent]):
            List of BaseComponents.
            Defaults to None -> [].
=======
        component_list (List[BaseComponent], optional):
            List of BaseComponents
>>>>>>> 6e877e8c
    """

    def __init__(self, component_list=None):
        """init."""
        # ----
        # Constraint parameters on simulation
        # --
        # Basic parameter
<<<<<<< HEAD
        self.component_list = component_list if component_list is not None else []
=======
        self.component_list = []
        if component_list is not None:
            self.extend_child_component_list(component_list)
>>>>>>> 6e877e8c

    def initialize(self, state_info=True, log_info=True):
        """
        Initialize the following changeable variables of BaseProduct.

        BaseComponent in `component_list` are also initialized by this function.

        Args:
            state_info (bool):
                State information are initialized or not.
                Defaluts to True.
            log_info (bool):
                Log information are initialized or not.
                Defaults to True.
        """
        for c in self.component_list:
            c.initialize(state_info=state_info, log_info=log_info)

    def __str__(self):
        """str.

        Returns:
            str: name list of BaseComponent
        Examples:
            >>> p = BaseProduct([BaseComponent('c')])
            >>> print([c.name for c in p.component_list])
            ['c']
        """
        return "{}".format(list(map(lambda c: str(c), self.component_list)))

    def append_child_component(self, component):
        """
        Append target component to this workflow.
        Args:
            component (BaseComponent): target component
        """
        self.component_list.append(component)
        component.parent_product = self

    def extend_child_component_list(self, component_list):
        """
        Extend target component_list to this product.
        Args:
            component_list (List[BaseComponent]): target component list
        """
        for component in component_list:
            self.append_child_component(component)

    def export_dict_json_data(self):
        """
        Export the information of this product to JSON data.

        Returns:
            dict: JSON format data.
        """
        dict_json_data = {}
        dict_json_data.update(
            type=self.__class__.__name__,
            component_list=[c.export_dict_json_data() for c in self.component_list],
        )
        return dict_json_data

    def read_json_data(self, json_data):
        """
        Read the JSON data for creating BaseOrganization instance.

        Args:
            json_data (dict): JSON data.
        """
        j_list = json_data["component_list"]
        self.component_list = [
            BaseComponent(
                name=j["name"],
                ID=j["ID"],
                parent_component_list=j["parent_component_list"],
                child_component_list=j["child_component_list"],
                targeted_task_list=j["targeted_task_list"],
                space_size=j["space_size"],
                state=BaseComponentState(j["state"]),
                state_record_list=[
                    BaseComponentState(num) for num in j["state_record_list"]
                ],
                placed_workplace=j["placed_workplace"],
                placed_workplace_id_record=j["placed_workplace_id_record"],
            )
            for j in j_list
        ]

    def extract_none_component_list(self, target_time_list):
        """
        Extract NONE component list from simulation result.

        Args:
            target_time_list (List[int]):
                Target time list.
                If you want to extract none component from time 2 to time 4,
                you must set [2, 3, 4] to this argument.
        Returns:
            List[BaseComponent]: List of BaseComponent
        """
        return self.__extract_state_component_list(
            target_time_list, BaseComponentState.NONE
        )

    def extract_ready_component_list(self, target_time_list):
        """
        Extract READY component list from simulation result.

        Args:
            target_time_list (List[int]):
                Target time list.
                If you want to extract ready component from time 2 to time 4,
                you must set [2, 3, 4] to this argument.
        Returns:
            List[BaseComponent]: List of BaseComponent
        """
        return self.__extract_state_component_list(
            target_time_list, BaseComponentState.READY
        )

    def extract_working_component_list(self, target_time_list):
        """
        Extract WORKING component list from simulation result.

        Args:
            target_time_list (List[int]):
                Target time list.
                If you want to extract working component from time 2 to time 4,
                you must set [2, 3, 4] to this argument.
        Returns:
            List[BaseComponent]: List of BaseComponent
        """
        return self.__extract_state_component_list(
            target_time_list, BaseComponentState.WORKING
        )

    def extract_finished_component_list(self, target_time_list):
        """
        Extract FINISHED component list from simulation result.

        Args:
            target_time_list (List[int]):
                Target time list.
                If you want to extract finished component from time 2 to time 4,
                you must set [2, 3, 4] to this argument.
        Returns:
            List[BaseComponent]: List of BaseComponent
        """
        return self.__extract_state_component_list(
            target_time_list, BaseComponentState.FINISHED
        )

    def __extract_state_component_list(self, target_time_list, target_state):
        """
        Extract state component list from simulation result.

        Args:
            target_time_list (List[int]):
                Target time list.
                If you want to extract target_state component from time 2 to time 4,
                you must set [2, 3, 4] to this argument.
            target_state (BaseComponentState):
                Target state.
        Returns:
            List[BaseComponent]: List of BaseComponent
        """
        component_set = set()
        for component in self.component_list:
            extract_flag = True
            for time in target_time_list:
                if len(component.state_record_list) <= time:
                    extract_flag = False
                    break
                if component.state_record_list[time] != target_state:
                    extract_flag = False
                    break
            if extract_flag:
                component_set.add(component)
        return list(component_set)

    def reverse_log_information(self):
        """Reverse log information of all."""
        for c in self.component_list:
            c.reverse_log_information()

    def get_component_list(
        self,
        name=None,
        ID=None,
        parent_component_list=None,
        child_component_list=None,
        targeted_task_list=None,
        space_size=None,
        placed_workplace=None,
        placed_workplace_id_record=None,
    ):
        """
        Get component list by using search conditions related to BaseComponent parameter.

        If there is no searching condition, this function returns `component_list`.

        Args:
            name (str, optional):
                Target component name.
                Default to None.
            ID (str, optional):
                Target component ID.
                Default to None.
            parent_component_list (List[BaseComponent], optional):
                Target component parent_component_list.
                Default to None.
            child_component_list (List[BaseComponent], optional):
                Target component child_component_list.
                Default to None.
            targeted_task_list (List[BaseTask], optional):
                Target component targeted_task_list.
                Default to None.
            space_size (float, optional):
                Target component space_size.
                Default to None.
            placed_workplace (BaseWorkplace, optional):
                Target component placed_workplace.
                Default to None.
            placed_workplace_id_record (List[str], optional):
                Target component placed_workplace_id_record.
                Default to None.
        Returns:
            List[BaseComponent]: List of BaseComponent.
        """
        component_list = self.component_list
        if name is not None:
            component_list = list(
                filter(lambda component: component.name == name, component_list)
            )
        if ID is not None:
            component_list = list(
                filter(lambda component: component.ID == ID, component_list)
            )
        if parent_component_list is not None:
            component_list = list(
                filter(
                    lambda component: component.parent_component_list
                    == parent_component_list,
                    component_list,
                )
            )
        if child_component_list is not None:
            component_list = list(
                filter(
                    lambda component: component.child_component_list
                    == child_component_list,
                    component_list,
                )
            )
        if targeted_task_list is not None:
            component_list = list(
                filter(
                    lambda component: component.targeted_task_list
                    == targeted_task_list,
                    component_list,
                )
            )
        if space_size is not None:
            component_list = list(
                filter(
                    lambda component: component.space_size == space_size, component_list
                )
            )
        if placed_workplace is not None:
            component_list = list(
                filter(
                    lambda component: component.placed_workplace == placed_workplace,
                    component_list,
                )
            )
        if placed_workplace_id_record is not None:
            component_list = list(
                filter(
                    lambda component: component.placed_workplace_id_record
                    == placed_workplace_id_record,
                    component_list,
                )
            )
        return component_list

    def record(self, working=True):
        """Record placed workplace id in this time."""
        for c in self.component_list:
            c.record_placed_workplace_id()
            c.record_state(working=working)

    def check_state(self):
        """Check state."""
        for c in self.component_list:
            c.check_state()

    def check_removing_placed_workplace(self):
        """
        Check removing this product from placed_workplace or not.
        If all tasks of this product is finished, this product will be removed automatically.
        """
        top_component_list = list(
            filter(lambda c: len(c.parent_component_list) == 0, self.component_list)
        )

        removing_placed_workplace_component_set = set()
        for c in top_component_list:
            all_finished_flag = all(
                map(
                    lambda task: task.state == BaseTaskState.FINISHED,
                    c.targeted_task_list,
                )
            )
            if all_finished_flag and c.placed_workplace is not None:
                removing_placed_workplace_component_set.add(c)

        for c in removing_placed_workplace_component_set:
            c.placed_workplace.remove_placed_component(c)
            c.set_placed_workplace(None)

    def remove_absence_time_list(self, absence_time_list):
        """
        Remove record information on `absence_time_list`.

        Args:
            absence_time_list (List[int]):
                List of absence step time in simulation.
        """
        for c in self.component_list:
            c.remove_absence_time_list(absence_time_list)

    def insert_absence_time_list(self, absence_time_list):
        """
        Insert record information on `absence_time_list`.

        Args:
            absence_time_list (List[int]):
                List of absence step time in simulation.
        """
        for c in self.component_list:
            c.insert_absence_time_list(absence_time_list)

    def print_log(self, target_step_time):
        """
        Print log in `target_step_time`.

        Args:
            target_step_time (int):
                Target step time of printing log.
        """
        for component in self.component_list:
            component.print_log(target_step_time)

    def print_all_log_in_chronological_order(self, backward=False):
        """
        Print all log in chronological order.
        """
        if len(self.component_list) > 0:
            for t in range(len(self.component_list[0].state_record_list)):
                print("TIME: ", t)
                if backward:
                    t = len(self.component_list[0].state_record_list) - 1 - t
                self.print_log(t)

    def plot_simple_gantt(
        self,
        finish_margin=1.0,
        view_ready=True,
        component_color="#FF6600",
        ready_color="#C0C0C0",
        figsize=[6.4, 4.8],
        dpi=100.0,
        save_fig_path=None,
    ):
        """
        Plot Gantt chart by matplotlib.

        In this Gantt chart, datetime information is not included.
        This method will be used after simulation.

        Args:
            finish_margin (float, optional):
                Margin of finish time in Gantt chart.
                Defaults to 1.0.
            view_ready (bool, optional):
                View READY time or not.
                Defaults to True.
            component_color (str, optional):
                Component color setting information.
                Defaults to "#FF6600".
            ready_color (str, optional):
                Ready color setting information.
                Defaults to "#C0C0C0".
            figsize ((float, float), optional):
                Width, height in inches.
                Default to [6.4, 4.8]
            dpi (float, optional):
                The resolution of the figure in dots-per-inch.
                Default to 100.0
            save_fig_path (str, optional):
                Path of saving figure.
                Defaults to None.

        Returns:
            fig: fig in plt.subplots()
        """
        fig, gnt = self.create_simple_gantt(
            finish_margin=finish_margin,
            view_ready=view_ready,
            component_color=component_color,
            ready_color=ready_color,
            figsize=figsize,
            dpi=dpi,
            save_fig_path=save_fig_path,
        )
        return fig

    def create_simple_gantt(
        self,
        finish_margin=1.0,
        view_ready=True,
        component_color="#FF6600",
        ready_color="#C0C0C0",
        figsize=[6.4, 4.8],
        dpi=100.0,
        save_fig_path=None,
    ):
        """
        Create Gantt chart by matplotlib.

        In this Gantt chart, datetime information is not included.
        This method will be used after simulation.

        Args:
            finish_margin (float, optional):
                Margin of finish time in Gantt chart.
                Defaults to 1.0.
            view_ready (bool, optional):
                View READY time or not.
                Defaults to True.
            component_color (str, optional):
                Component color setting information.
                Defaults to "#FF6600".
            ready_color (str, optional):
                Ready color setting information.
                Defaults to "#C0C0C0".
            figsize ((float, float), optional):
                Width, height in inches.
                Default to [6.4, 4.8]
            dpi (float, optional):
                The resolution of the figure in dots-per-inch.
                Default to 100.0
            save_fig_path (str, optional):
                Path of saving figure.
                Defaults to None.

        Returns:
            fig: fig in plt.subplots()
            gnt: ax in plt.subplots()
        """
        fig, gnt = plt.subplots()
        fig.figsize = figsize
        fig.dpi = dpi
        gnt.set_xlabel("step")
        gnt.grid(True)

        yticks = [10 * (n + 1) for n in range(len(self.component_list))]
        yticklabels = [com.name for com in self.component_list]

        gnt.set_yticks(yticks)
        gnt.set_yticklabels(yticklabels)

        for ttime in range(len(self.component_list)):
            c = self.component_list[ttime]
            (
                ready_time_list,
                working_time_list,
            ) = c.get_time_list_for_gannt_chart(finish_margin=finish_margin)
            if view_ready:
                gnt.broken_barh(
                    ready_time_list, (yticks[ttime] - 5, 9), facecolors=(ready_color)
                )
            gnt.broken_barh(
                working_time_list, (yticks[ttime] - 5, 9), facecolors=(component_color)
            )

        if save_fig_path is not None:
            plt.savefig(save_fig_path)
        plt.close()
        return fig, gnt

    def create_data_for_gantt_plotly(
        self,
        init_datetime: datetime.datetime,
        unit_timedelta: datetime.timedelta,
        finish_margin=1.0,
        view_ready=False,
    ):
        """
        Create data for gantt plotly from component_list.

        Args:
            init_datetime (datetime.datetime):
                Start datetime of project
            unit_timedelta (datetime.timedelta):
                Unit time of simulation
            finish_margin (float, optional):
                Margin of finish time in Gantt chart.
                Defaults to 1.0.
            view_ready (bool, optional):
                View READY time or not.
                Defaults to False.
        Returns:
            List[dict]: Gantt plotly information of this BaseProduct
        """
        df = []
        for component in self.component_list:
            df.extend(
                component.create_data_for_gantt_plotly(
                    init_datetime,
                    unit_timedelta,
                    finish_margin=finish_margin,
                    view_ready=view_ready,
                )
            )
        return df

    def create_gantt_plotly(
        self,
        init_datetime: datetime.datetime,
        unit_timedelta: datetime.timedelta,
        title="Gantt Chart",
        colors=None,
        index_col=None,
        showgrid_x=True,
        showgrid_y=True,
        group_tasks=True,
        show_colorbar=True,
        finish_margin=1.0,
        view_ready=False,
        save_fig_path=None,
    ):
        """
        Create Gantt chart by plotly.

        This method will be used after simulation.

        Args:
            init_datetime (datetime.datetime):
                Start datetime of project
            unit_timedelta (datetime.timedelta):
                Unit time of simulation
            title (str, optional):
                Title of Gantt chart.
                Defaults to "Gantt Chart".
            colors (Dict[str, str], optional):
                Color setting of plotly Gantt chart.
                Defaults to None -> dict(Component="rgb(246, 37, 105)", READY="rgb(107, 127, 135)").
            index_col (str, optional):
                index_col of plotly Gantt chart.
                Defaults to None -> "Type".
            showgrid_x (bool, optional):
                showgrid_x of plotly Gantt chart.
                Defaults to True.
            showgrid_y (bool, optional):
                showgrid_y of plotly Gantt chart.
                Defaults to True.
            group_tasks (bool, optional):
                group_tasks of plotly Gantt chart.
                Defaults to True.
            show_colorbar (bool, optional):
                show_colorbar of plotly Gantt chart.
                Defaults to True.
            finish_margin (float, optional):
                Margin of finish time in Gantt chart.
                Defaults to 1.0.
            view_ready (bool, optional):
                View READY time or not.
                Defaults to False.
            save_fig_path (str, optional):
                Path of saving figure.
                Defaults to None.

        Returns:
            figure: Figure for a gantt chart

        TODO:
            Now, save_fig_path can be utilized only json and html format.
            Saving figure png, jpg, svg file is not implemented...
        """
        colors = (
            colors
            if colors is not None
            else {"WORKING": "rgb(246, 37, 105)", "READY": "rgb(107, 127, 135)"}
        )
        index_col = index_col if index_col is not None else "State"
        df = self.create_data_for_gantt_plotly(
            init_datetime,
            unit_timedelta,
            finish_margin=finish_margin,
            view_ready=view_ready,
        )
        fig = ff.create_gantt(
            df,
            title=title,
            colors=colors,
            index_col=index_col,
            showgrid_x=showgrid_x,
            showgrid_y=showgrid_y,
            show_colorbar=show_colorbar,
            group_tasks=group_tasks,
        )
        if save_fig_path is not None:
            # fig.write_image(save_fig_path)
            dot_point = save_fig_path.rfind(".")

            save_mode = "error" if dot_point == -1 else save_fig_path[dot_point + 1 :]

            if save_mode == "html":
                fig_go_figure = go.Figure(fig)
                fig_go_figure.write_html(save_fig_path)
            elif save_mode == "json":
                fig_go_figure = go.Figure(fig)
                fig_go_figure.write_json(save_fig_path)
            elif save_mode in ["png", "jpg", "jpeg", "webp", "svg", "pdf", "eps"]:
                # We need to install plotly/orca
                # and set `plotly.io.orca.config.executable = '/path/to/orca'``
                # fig_go_figure = go.Figure(fig)
                # fig_go_figure.write_html(save_fig_path)
                save_mode = "error"

            if save_mode == "error":
                warnings.warn(
                    "Sorry, the function of saving this type is not implemented now. "
                    "pDESy is only support html and json in saving plotly."
                )

        return fig

    def get_networkx_graph(self):
        """
        Get the information of networkx graph.

        Returns:
            G: networkx.Digraph()
        """
        G = nx.DiGraph()

        # 1. add all nodes
        for component in self.component_list:
            G.add_node(component)

        # 2. add all edges
        for component in self.component_list:
            for child_c in component.child_component_list:
                G.add_edge(component, child_c)

        return G

    def draw_networkx(
        self,
        G=None,
        pos=None,
        arrows=True,
        component_node_color="#FF6600",
        figsize=[6.4, 4.8],
        dpi=100.0,
        save_fig_path=None,
        **kwds,
    ):
        """
        Draw networkx.

        Args:
            G (networkx.Digraph, optional):
                The information of networkx graph.
                Defaults to None -> self.get_networkx_graph().
            pos (networkx.layout, optional):
                Layout of networkx.
                Defaults to None -> networkx.spring_layout(G).
            arrows (bool, optional):
                Digraph or Graph(no arrows).
                Defaults to True.
            component_node_color (str, optional):
                Node color setting information.
                Defaults to "#FF6600".
            figsize ((float, float), optional):
                Width, height in inches.
                Default to [6.4, 4.8]
            dpi (float, optional):
                The resolution of the figure in dots-per-inch.
                Default to 100.0
            save_fig_path (str, optional):
                Path of saving figure.
                Defaults to None.
            **kwds:
                another networkx settings.
        Returns:
            figure: Figure for a network
        """
        fig = plt.figure(figsize=figsize, dpi=dpi)
        G = G if G is not None else self.get_networkx_graph()
        pos = pos if pos is not None else nx.spring_layout(G)

        # component
        component_list = self.component_list
        nx.draw_networkx_nodes(
            G,
            pos,
            nodelist=component_list,
            node_color=component_node_color,
            # **kwds,
        )

        nx.draw_networkx_labels(G, pos)
        nx.draw_networkx_edges(G, pos)
        plt.axis("off")
        if save_fig_path is not None:
            plt.savefig(save_fig_path)
        plt.close()
        return fig

    def get_node_and_edge_trace_for_plotly_network(
        self, G=None, pos=None, node_size=20, component_node_color="#FF6600"
    ):
        """
        Get nodes and edges information of plotly network.

        Args:
            G (networkx.Digraph, optional):
                The information of networkx graph.
                Defaults to None -> self.get_networkx_graph().
            pos (networkx.layout, optional):
                Layout of networkx.
                Defaults to None -> networkx.spring_layout(G).
            node_size (int, optional):
                Node size setting information.
                Defaults to 20.
            component_node_color (str, optional):
                Node color setting information.
                Defaults to "#FF6600".

        Returns:
            node_trace: Node information of plotly network.
            edge_trace: Edge information of plotly network.
        """
        G = G if G is not None else self.get_networkx_graph()
        pos = pos if pos is not None else nx.spring_layout(G)

        node_trace = go.Scatter(
            x=[],
            y=[],
            text=[],
            mode="markers",
            hoverinfo="text",
            marker={"color": component_node_color, "size": node_size},
        )

        for node in G.nodes:
            x, y = pos[node]
            node_trace["x"] = node_trace["x"] + (x,)
            node_trace["y"] = node_trace["y"] + (y,)
            node_trace["text"] = node_trace["text"] + (node,)

        edge_trace = go.Scatter(
            x=[],
            y=[],
            line={"width": 1, "color": "#888"},
            hoverinfo="none",
            mode="lines",
        )

        for edge in G.edges:
            x = edge[0]
            y = edge[1]
            xposx, xposy = pos[x]
            yposx, yposy = pos[y]
            edge_trace["x"] += (xposx, yposx)
            edge_trace["y"] += (xposy, yposy)
        return node_trace, edge_trace

    def draw_plotly_network(
        self,
        G=None,
        pos=None,
        title="Product",
        node_size=20,
        component_node_color="#FF6600",
        save_fig_path=None,
    ):
        """
        Draw plotly network.

        Args:
            G (networkx.Digraph, optional):
                The information of networkx graph.
                Defaults to None -> self.get_networkx_graph().
            pos (networkx.layout, optional):
                Layout of networkx.
                Defaults to None -> networkx.spring_layout(G).
            title (str, optional):
                Figure title of this network.
                Defaults to "Product".
            node_size (int, optional):
                Node size setting information.
                Defaults to 20.
            component_node_color (str, optional):
                Node color setting information.
                Defaults to "#FF6600".
            save_fig_path (str, optional):
                Path of saving figure.
                Defaults to None.

        Returns:
            figure: Figure for a network

        TODO:
            Now, save_fig_path can be utilized only json and html format.
            Saving figure png, jpg, svg file is not implemented...
        """
        G = G if G is not None else self.get_networkx_graph()
        pos = pos if pos is not None else nx.spring_layout(G)
        node_trace, edge_trace = self.get_node_and_edge_trace_for_plotly_network(
            G, pos, node_size=node_size, component_node_color=component_node_color
        )
        fig = go.Figure(
            data=[edge_trace, node_trace],
            layout=go.Layout(
                title=title,
                showlegend=False,
                #         hovermode='closest',
                #         margin=dict(b=20,l=5,r=5,t=40),
                annotations=[
                    {
                        "ax": edge_trace["x"][index * 2],
                        "ay": edge_trace["y"][index * 2],
                        "axref": "x",
                        "ayref": "y",
                        "x": edge_trace["x"][index * 2 + 1],
                        "y": edge_trace["y"][index * 2 + 1],
                        "xref": "x",
                        "yref": "y",
                        "showarrow": True,
                        "arrowhead": 5,
                    }
                    for index in range(0, int(len(edge_trace["x"]) / 2))
                ],
                xaxis={"showgrid": False, "zeroline": False, "showticklabels": False},
                yaxis={"showgrid": False, "zeroline": False, "showticklabels": False},
            ),
        )
        if save_fig_path is not None:
            # fig.write_image(save_fig_path)
            dot_point = save_fig_path.rfind(".")

            save_mode = "error" if dot_point == -1 else save_fig_path[dot_point + 1 :]

            if save_mode == "html":
                fig_go_figure = go.Figure(fig)
                fig_go_figure.write_html(save_fig_path)
            elif save_mode == "json":
                fig_go_figure = go.Figure(fig)
                fig_go_figure.write_json(save_fig_path)
            elif save_mode in ["png", "jpg", "jpeg", "webp", "svg", "pdf", "eps"]:
                # We need to install plotly/orca
                # and set `plotly.io.orca.config.executable = '/path/to/orca'``
                # fig_go_figure = go.Figure(fig)
                # fig_go_figure.write_html(save_fig_path)
                save_mode = "error"

            if save_mode == "error":
                warnings.warn(
                    "Sorry, the function of saving this type is not implemented now. "
                    "pDESy is only support html and json in saving plotly."
                )

        return fig<|MERGE_RESOLUTION|>--- conflicted
+++ resolved
@@ -25,14 +25,8 @@
     This class will be used as template.
 
     Args:
-<<<<<<< HEAD
-        component_list (List[BaseComponent]):
-            List of BaseComponents.
-            Defaults to None -> [].
-=======
         component_list (List[BaseComponent], optional):
             List of BaseComponents
->>>>>>> 6e877e8c
     """
 
     def __init__(self, component_list=None):
@@ -41,13 +35,9 @@
         # Constraint parameters on simulation
         # --
         # Basic parameter
-<<<<<<< HEAD
-        self.component_list = component_list if component_list is not None else []
-=======
         self.component_list = []
         if component_list is not None:
             self.extend_child_component_list(component_list)
->>>>>>> 6e877e8c
 
     def initialize(self, state_info=True, log_info=True):
         """
