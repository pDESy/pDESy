--- conflicted
+++ resolved
@@ -11,11 +11,7 @@
 from pDESy.model.product import Product
 from pDESy.model.workflow import Workflow
 from pDESy.model.organization import Organization
-<<<<<<< HEAD
-from pDESy.model.base_workspace import BaseWorkspace
-=======
 from pDESy.model.base_workplace import BaseWorkplace
->>>>>>> b0f36210
 from pDESy.model.base_facility import BaseFacility
 
 
@@ -39,28 +35,16 @@
     c2.append_targeted_task(task2_1)
     c3.append_targeted_task(task3)
 
-<<<<<<< HEAD
-    # Facilities in workspace
-=======
     # Facilities in workplace
->>>>>>> b0f36210
     f1 = BaseFacility("f1")
     f1.workamount_skill_mean_map = {
         task1_1.name: 1.0,
     }
-<<<<<<< HEAD
-    # workspace.facility_list.append(f1)
-
-    # Workspace in BaseOrganization
-    workspace = BaseWorkspace("workspace", facility_list=[f1])
-    workspace.extend_targeted_task_list([task1_1, task1_2, task2_1, task3])
-=======
     # workplace.facility_list.append(f1)
 
     # Workplace in BaseOrganization
     workplace = BaseWorkplace("workplace", facility_list=[f1])
     workplace.extend_targeted_task_list([task1_1, task1_2, task2_1, task3])
->>>>>>> b0f36210
 
     # Teams in Organization
     team = Team("team")
@@ -94,11 +78,7 @@
     )
     project.product = Product([c3, c1, c2])
     project.workflow = Workflow([task1_1, task1_2, task2_1, task3])
-<<<<<<< HEAD
-    project.organization = Organization(team_list=[team], workspace_list=[workspace])
-=======
     project.organization = Organization(team_list=[team], workplace_list=[workplace])
->>>>>>> b0f36210
     return project
 
 
