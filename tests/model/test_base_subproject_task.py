--- conflicted
+++ resolved
@@ -90,13 +90,6 @@
         cost_list=[10],
     )
     project.initialize()
-<<<<<<< HEAD
-
-=======
-    # project.product = BaseProduct(component_list=[c3, c1, c2])
-    # project.workflow = BaseWorkflow(task_list=[task1_1, task1_2, task2_1, task3])
-    # project.organization = BaseOrganization(team_list=[team], workplace_list=[workplace])
->>>>>>> 11416e8d
     return project
 
 
