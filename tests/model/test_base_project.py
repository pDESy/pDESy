--- conflicted
+++ resolved
@@ -1046,13 +1046,12 @@
     # assert set(component_wp1_list) <= set(component_wp3_list)
     # assert set(component_wp2_list) <= set(component_wp4_list)
 
-<<<<<<< HEAD
     # backward
     dummy_conveyor_project_with_child_component.backward_simulate(
         max_time=100,
         # weekend_working=False,
     )
-=======
+
 
 def test_subproject_task(dummy_project):
     file_path = ["sub1.json", "sub2.json", "total.json"]
@@ -1080,5 +1079,4 @@
 
     for file_p in file_path:
         if os.path.exists(file_p):
-            os.remove(file_p)
->>>>>>> 263a0198
+            os.remove(file_p)