#!/usr/bin/env python
# -*- coding: utf-8 -*-
import pytest
from pDESy.model.base_project import BaseProject
import datetime
import os
from pDESy.model.base_component import BaseComponent
from pDESy.model.base_task import BaseTask
from pDESy.model.base_team import BaseTeam
from pDESy.model.base_worker import BaseWorker
from pDESy.model.base_product import BaseProduct
from pDESy.model.base_workflow import BaseWorkflow
from pDESy.model.base_organization import BaseOrganization
from pDESy.model.base_workplace import BaseWorkplace
from pDESy.model.base_facility import BaseFacility
from pDESy.model.base_priority_rule import (
    TaskPriorityRuleMode,
    ResourcePriorityRuleMode,
    WorkplacePriorityRuleMode,
)


@pytest.fixture
def dummy_project(scope="function"):
    # BaseComponents in BaseProduct
    c3 = BaseComponent("c3")
    c1 = BaseComponent("c1")
    c2 = BaseComponent("c2")
    c3.extend_child_component_list([c1, c2])

    # BaseTasks in BaseWorkflow
    task1_1 = BaseTask("task1_1", need_facility=True)
    task1_2 = BaseTask("task1_2", worker_priority_rule=ResourcePriorityRuleMode.HSV)
    task2_1 = BaseTask("task2_1")
    task3 = BaseTask("task3", due_time=30)
    task3.extend_input_task_list([task1_2, task2_1])
    task1_2.append_input_task(task1_1)
    task0 = BaseTask("auto", auto_task=True, due_time=20)

    c1.extend_targeted_task_list([task1_1, task1_2])
    c2.append_targeted_task(task2_1)
    c3.append_targeted_task(task3)

    # Facilities in workplace
    f1 = BaseFacility("f1")
    f1.workamount_skill_mean_map = {
        task1_1.name: 1.0,
    }
    # workplace.facility_list.append(f1)

    # Workplace in BaseOrganization
    workplace = BaseWorkplace("workplace", facility_list=[f1])
    workplace.extend_targeted_task_list([task1_1, task1_2, task2_1, task3])

    # BaseTeams in BaseOrganization
    team = BaseTeam("team")
    team.extend_targeted_task_list([task1_1, task1_2, task2_1, task3])

    # BaseWorkers in each BaseTeam
    w1 = BaseWorker("w1", team_id=team.ID, cost_per_time=10.0)
    w1.workamount_skill_mean_map = {
        task1_1.name: 1.0,
        task1_2.name: 1.0,
        task2_1.name: 0.0,
        task3.name: 1.0,
    }
    w1.facility_skill_map = {f1.name: 1.0}
    team.worker_list.append(w1)

    w2 = BaseWorker("w2", team_id=team.ID, cost_per_time=6.0)
    w2.workamount_skill_mean_map = {
        task1_1.name: 1.0,
        task1_2.name: 0.0,
        task2_1.name: 1.0,
        task3.name: 1.0,
    }
    w2.facility_skill_map = {f1.name: 1.0}
    team.worker_list.append(w2)

    # BaseProject including BaseProduct, BaseWorkflow and Organization
    project = BaseProject(
        init_datetime=datetime.datetime(2020, 4, 1, 8, 0, 0),
        unit_timedelta=datetime.timedelta(days=1),
        product=BaseProduct([c3, c1, c2]),
        workflow=BaseWorkflow([task1_1, task1_2, task2_1, task3, task0]),
        organization=BaseOrganization(team_list=[team], workplace_list=[workplace]),
        time=10,
        cost_list=[10],
    )
    project.initialize()
    # project.product = BaseProduct([c3, c1, c2])
    # project.workflow = BaseWorkflow([task1_1, task1_2, task2_1, task3])
    # project.organization = BaseOrganization(team_list=[team], workplace_list=[workplace])
    return project


@pytest.fixture
def dummy_project2(scope="function"):
    # BaseComponents in BaseProduct
    c3 = BaseComponent("c3")
    c1 = BaseComponent("c1")
    c2 = BaseComponent("c2")
    c3.extend_child_component_list([c1, c2])

    # BaseTasks in BaseWorkflow
    task1_1 = BaseTask("task1_1", need_facility=True)
    task1_2 = BaseTask("task1_2")
    task2_1 = BaseTask("task2_1")
    task3 = BaseTask("task3", due_time=30)
    task3.extend_input_task_list([task1_2, task2_1])
    task1_2.append_input_task(task1_1)
    task0 = BaseTask("auto", auto_task=True, due_time=20)

    c1.extend_targeted_task_list([task1_1, task1_2])
    c2.append_targeted_task(task2_1)
    c3.append_targeted_task(task3)

    # Facilities in workplace
    f1 = BaseFacility("f1")
    f1.workamount_skill_mean_map = {
        task1_1.name: 1.0,
    }
    # workplace.facility_list.append(f1)

    # Workplace in BaseOrganization
    workplace = BaseWorkplace("workplace", facility_list=[f1])
    workplace.extend_targeted_task_list([task1_1, task1_2, task2_1, task3])

    # BaseTeams in BaseOrganization
    team = BaseTeam("team")
    team.extend_targeted_task_list([task1_1, task1_2, task2_1, task3])

    # BaseWorkers in each BaseTeam
    w1 = BaseWorker("w1", team_id=team.ID, cost_per_time=10.0)
    w1.workamount_skill_mean_map = {
        task1_1.name: 1.0,
        task1_2.name: 1.0,
        task2_1.name: 0.0,
        task3.name: 1.0,
    }
    w1.facility_skill_map = {f1.name: 1.0}
    team.worker_list.append(w1)

    w2 = BaseWorker("w2", team_id=team.ID, cost_per_time=6.0)
    w2.solo_working = True
    w2.workamount_skill_mean_map = {
        task1_1.name: 1.0,
        task1_2.name: 0.0,
        task2_1.name: 1.0,
        task3.name: 1.0,
    }
    w2.facility_skill_map = {f1.name: 1.0}
    team.worker_list.append(w2)

    # BaseProject including BaseProduct, BaseWorkflow and Organization
    project = BaseProject(
        init_datetime=datetime.datetime(2020, 4, 1, 8, 0, 0),
        unit_timedelta=datetime.timedelta(days=1),
        product=BaseProduct([c3, c1, c2]),
        workflow=BaseWorkflow([task1_1, task1_2, task2_1, task3, task0]),
        organization=BaseOrganization(team_list=[team], workplace_list=[workplace]),
        time=10,
        log_txt="aaa",
        cost_list=[10],
    )
    project.initialize()
    # project.product = BaseProduct([c3, c1, c2])
    # project.workflow = BaseWorkflow([task1_1, task1_2, task2_1, task3])
    # project.organization = BaseOrganization(team_list=[team], workplace_list=[workplace])
    return project


@pytest.fixture
def dummy_place_check():
    c3 = BaseComponent("c3", space_size=1.0)
    c1 = BaseComponent("c1", space_size=1.0)
    c2 = BaseComponent("c2", space_size=1.0)
    task1 = BaseTask("t1", need_facility=True)
    task2 = BaseTask("t2", need_facility=True)
    task3 = BaseTask("t3", need_facility=True)

    c1.append_targeted_task(task1)
    c2.append_targeted_task(task2)
    c3.append_targeted_task(task3)

    # Facilities in workplace
    f1 = BaseFacility("f1")
    f1.solo_working = True
    f1.workamount_skill_mean_map = {
        task1.name: 1.0,
        task2.name: 1.0,
        task3.name: 1.0,
    }
    f2 = BaseFacility("f2")
    f2.solo_working = True
    f2.workamount_skill_mean_map = {
        task1.name: 1.0,
        task2.name: 1.0,
        task3.name: 1.0,
    }
    # Workplace in BaseOrganization
    workplace = BaseWorkplace("workplace", facility_list=[f1, f2])
    workplace.extend_targeted_task_list([task1, task2, task3])

    # BaseTeams in BaseOrganization
    team = BaseTeam("team")
    team.extend_targeted_task_list([task1, task2, task3])

    # BaseWorkers in each BaseTeam
    w1 = BaseWorker("w1", team_id=team.ID, cost_per_time=10.0)
    w1.workamount_skill_mean_map = {
        task1.name: 1.0,
        task2.name: 1.0,
        task3.name: 1.0,
    }
    w1.facility_skill_map = {f1.name: 1.0}
    team.worker_list.append(w1)

    w2 = BaseWorker("w2", team_id=team.ID, cost_per_time=6.0)
    w2.workamount_skill_mean_map = {
        task1.name: 1.0,
        task2.name: 1.0,
        task3.name: 1.0,
    }
    w2.facility_skill_map = {f2.name: 1.0}
    team.worker_list.append(w2)

    # BaseProject including BaseProduct, BaseWorkflow and Organization
    project = BaseProject(
        init_datetime=datetime.datetime(2020, 4, 1, 8, 0, 0),
        unit_timedelta=datetime.timedelta(days=1),
        product=BaseProduct([c1, c2, c3]),
        workflow=BaseWorkflow([task1, task2, task3]),
        organization=BaseOrganization(team_list=[team], workplace_list=[workplace]),
    )

    return project


def test_place_check(dummy_place_check):
    # workplace space size = 1.5
    dummy_place_check.organization.workplace_list[0].max_space_size = 1.5
    dummy_place_check.simulate(max_time=100)
    # workplace space size = 2
    dummy_place_check.organization.workplace_list[0].max_space_size = 2.0
    dummy_place_check.simulate(max_time=100)


def test_init(dummy_project):
    dummy_project.simulate(
        max_time=100,
        task_performed_mode="multi-workers",
    )
    dummy_project.create_gantt_plotly()


def test_initialize(dummy_project):
    dummy_project.simulate()
    dummy_project.initialize()
    assert dummy_project.time == 0
    assert dummy_project.cost_list == []


# def test_read_pDESy_web_json():
#     project = BaseProject(
#         init_datetime=datetime.datetime(2020, 4, 1, 8, 0, 0),
#         unit_timedelta=datetime.timedelta(days=1),
#     )
#     project.read_pDESy_web_json("tests/sample_from_pDESy_web.json")
#     project.simulate(
#         max_time=1000,
#         worker_performing_mode="single-task",
#         task_performed_mode="multi-workers",
#     )
#     project.create_gantt_plotly()


# def test_read_pDES_json():
#     project = BaseProject(
#         init_datetime=datetime.datetime(2020, 4, 1, 8, 0, 0),
#         unit_timedelta=datetime.timedelta(days=1),
#     )
#     project.read_pDES_json("tests/sample_converted_from_pDES_by_utilities-online.json")
#     project.simulate(
#         max_time=1000,
#         worker_performing_mode="single-task",
#         task_performed_mode="multi-workers",
#     )
#     project.create_gantt_plotly()


def test_str():
    print(BaseProject())


def test_is_business_time():
    init_datetime = datetime.datetime(2020, 4, 1, 8, 0, 0)
    timedelta = datetime.timedelta(days=1)
    p = BaseProject(init_datetime=init_datetime, unit_timedelta=timedelta)

    # 2020/4/1 8:00:00
    assert p.is_business_time(init_datetime, weekend_working=True) is True
    assert (
        p.is_business_time(
            init_datetime, weekend_working=True, work_start_hour=8, work_finish_hour=18
        )
        is True
    )
    assert (
        p.is_business_time(
            init_datetime, weekend_working=True, work_start_hour=9, work_finish_hour=18
        )
        is False
    )

    # 2020/4/1 8:00:00
    assert p.is_business_time(init_datetime, weekend_working=False) is True
    assert (
        p.is_business_time(
            init_datetime, weekend_working=False, work_start_hour=8, work_finish_hour=18
        )
        is True
    )
    assert (
        p.is_business_time(
            init_datetime, weekend_working=False, work_start_hour=9, work_finish_hour=18
        )
        is False
    )

    # 2020/4/4 8:00:00
    saturday_datetime = datetime.datetime(2020, 4, 4, 8, 0, 0)
    assert p.is_business_time(saturday_datetime, weekend_working=False) is False
    assert (
        p.is_business_time(
            saturday_datetime,
            weekend_working=False,
            work_start_hour=8,
            work_finish_hour=18,
        )
        is False
    )
    assert (
        p.is_business_time(
            saturday_datetime,
            weekend_working=False,
            work_start_hour=9,
            work_finish_hour=18,
        )
        is False
    )


def test_create_gantt_plotly(dummy_project):
    dummy_project.simulate(
        max_time=100,
        weekend_working=False,
    )
    for ext in ["png", "html", "json"]:
        save_fig_path = "test." + ext
        dummy_project.create_gantt_plotly(save_fig_path=save_fig_path)
        if os.path.exists(save_fig_path):
            os.remove(save_fig_path)


def test_get_networkx_graph(dummy_project):
    dummy_project.get_networkx_graph(view_workers=True, view_facilities=True)
    # TODO
    # assert...


def test_draw_networkx(dummy_project):
    for ext in ["png"]:
        save_fig_path = "test." + ext
        dummy_project.draw_networkx(
            save_fig_path=save_fig_path, view_workers=True, view_facilities=True
        )
        if os.path.exists(save_fig_path):
            os.remove(save_fig_path)


def test_get_node_and_edge_trace_for_plotly_network(dummy_project):
    dummy_project.get_node_and_edge_trace_for_plotly_network(
        view_workers=True, view_facilities=True
    )
    # TODO
    # assert...


def test_draw_plotly_network(dummy_project):
    for ext in ["png", "html", "json"]:
        save_fig_path = "test." + ext
        dummy_project.draw_plotly_network(save_fig_path=save_fig_path)
        if os.path.exists(save_fig_path):
            os.remove(save_fig_path)


def test_simulate(dummy_project, dummy_project2):
    dummy_project.simulate(
        max_time=100,
        task_priority_rule=TaskPriorityRuleMode.TSLACK,
        work_start_hour=7,
        work_finish_hour=18,
    )

    # mode=?? -> Error
    with pytest.raises(Exception):
        dummy_project.simulate(
            max_time=100,
            task_performed_mode="single-worker",
        )

    # mode=?? -> Error (not yet implemented)
    with pytest.raises(Exception):
        dummy_project.simulate(
            max_time=100,
            task_performed_mode="multi-aaaaa",
        )

    # time is over max_time
    with pytest.raises(Exception):
        dummy_project.simulate(
            max_time=10,
            task_performed_mode="multi-workers",
        )

    # dummy_project2
    dummy_project2.simulate(
        max_time=100,
        task_performed_mode="multi-workers",
        work_start_hour=7,
        work_finish_hour=18,
    )


def test_baskward_simulate(dummy_project):
    dummy_project.backward_simulate(
        max_time=100,
        task_performed_mode="multi-workers",
        work_start_hour=7,
        work_finish_hour=18,
    )

    dummy_project.backward_simulate(
        max_time=100,
        task_performed_mode="multi-workers",
        work_start_hour=7,
        work_finish_hour=18,
        considering_due_time_of_tail_tasks=True,
    )
    # assert dummy_project.workflow.task_list[0].ready_time_list == [4]
    # assert dummy_project.workflow.task_list[0].start_time_list == [5]
    # assert dummy_project.workflow.task_list[0].finish_time_list == [14]
    # assert dummy_project.workflow.task_list[1].ready_time_list == [14]
    # assert dummy_project.workflow.task_list[1].start_time_list == [15]
    # assert dummy_project.workflow.task_list[1].finish_time_list == [24]
    # assert dummy_project.workflow.task_list[2].ready_time_list == [4]
    # assert dummy_project.workflow.task_list[2].start_time_list == [15]
    # assert dummy_project.workflow.task_list[2].finish_time_list == [24]
    # assert dummy_project.workflow.task_list[3].ready_time_list == [24]
    # assert dummy_project.workflow.task_list[3].start_time_list == [25]
    # assert dummy_project.workflow.task_list[3].finish_time_list == [29]
    # assert dummy_project.workflow.task_list[4].ready_time_list == [4]
    # assert dummy_project.workflow.task_list[4].start_time_list == [10]
    # assert dummy_project.workflow.task_list[4].finish_time_list == [19]
    # assert dummy_project.workflow.task_list[5].ready_time_list == [19]
    # assert dummy_project.workflow.task_list[5].start_time_list == [20]
    # assert dummy_project.workflow.task_list[5].finish_time_list == [29]

    # assert dummy_project.organization.team_list[0].worker_list[0].start_time_list == [
    #     5,
    #     15,
    #     25,
    # ]
    # assert dummy_project.organization.team_list[0].worker_list[0].finish_time_list == [
    #     14,
    #     24,
    #     29,
    # ]
    # assert dummy_project.organization.team_list[0].worker_list[1].start_time_list == [
    #     15,
    #     25,
    # ]
    # assert dummy_project.organization.team_list[0].worker_list[1].finish_time_list == [
    #     24,
    #     29,
    # ]
    # assert dummy_project.organization.workplace_list[0].facility_list[
    #     0
    # ].start_time_list == [5]
    # assert dummy_project.organization.workplace_list[0].facility_list[
    #     0
    # ].finish_time_list == [14]


def test_output_simlog(dummy_project):
    dummy_project.simulate(
        max_time=100,
        task_performed_mode="multi-workers",
        work_start_hour=7,
        work_finish_hour=18,
    )
    dummy_project.output_simlog("test.txt")
    if os.path.exists("test.txt"):
        os.remove("test.txt")


def test_simple_write_json(dummy_project):

    dummy_project.write_simple_json("test.json")
    read_p = BaseProject()
    read_p.read_simple_json("test.json")
    if os.path.exists("test.json"):
        os.remove("test.json")
    dummy_project.simulate(max_time=100)
    read_p.simulate(max_time=100)
    read_p.write_simple_json("test2.json")
    if os.path.exists("test2.json"):
        os.remove("test2.json")

<<<<<<< HEAD

@pytest.fixture
def project_for_checking_space_judge(cope="function"):
    project = BaseProject(
        init_datetime=datetime.datetime(2021, 4, 2, 8, 0, 0),
        unit_timedelta=datetime.timedelta(minutes=1),
    )
    # Components in Product
    a = BaseComponent("a")
    b = BaseComponent("b")

    # Register Product including Components in Project
    project.product = BaseProduct([a, b])

    # Tasks in Workflow
    # define work_amount and whether or not to need facility for each task
    task_a = BaseTask(
        "task_a",
        need_facility=True,
        worker_priority_rule=ResourcePriorityRuleMode.HSV,
        default_work_amount=2,
    )
    task_b = BaseTask(
        "task_b",
        need_facility=True,
        worker_priority_rule=ResourcePriorityRuleMode.HSV,
        default_work_amount=2,
    )

    # Register Workflow including Tasks in Project
    project.workflow = BaseWorkflow([task_a, task_b])

    # workplace in workplace model
    # define max_space_size which decide how many components can be placed
    workplace1 = BaseWorkplace("workplace1", max_space_size=3.0)
    workplace2 = BaseWorkplace("workplace2", max_space_size=3.0)

    # facility in workplace model
    # define workplace_id (each facility is placed which workplace) and cost_per_time
    machine1 = BaseFacility(
        "machine1", workplace_id=workplace1.ID, cost_per_time=10, solo_working=True
    )
    machine2 = BaseFacility(
        "machine2", workplace_id=workplace2.ID, cost_per_time=10, solo_working=True
    )

    # define each facility task skill value
    machine1.workamount_skill_mean_map = {task_a.name: 1.0, task_b.name: 1.0}
    machine2.workamount_skill_mean_map = {task_a.name: 1.0, task_b.name: 1.0}

    # define facilities belonging to wach workplace
    workplace1.add_facility(machine1)
    workplace2.add_facility(machine2)

    # Team in team mode
    team = BaseTeam("factory_A")

    # worker in team model
    # define cost_per_time and add each worker to the relevant team
    w1 = BaseWorker("w1", cost_per_time=10.0)
    team.add_worker(w1)
    w2 = BaseWorker("w2", cost_per_time=10.0)
    team.add_worker(w2)

    # define each worker task skill value
    # (Set the skill value of an average worker as 1.0)
    w1.workamount_skill_mean_map = {task_a.name: 1.0, task_b.name: 1.0}
    w2.workamount_skill_mean_map = {task_a.name: 1.0, task_b.name: 1.0}

    # define each worker facility skill value
    w1.facility_skill_map = {machine1.name: 1.0}
    w2.facility_skill_map = {machine2.name: 1.0}

    # Register Organization including Team in Project
    team_list = [team]
    workplace_list = [workplace1, workplace2]
    project.organization = BaseOrganization(team_list, workplace_list)

    # Component <-> Task
    a.append_targeted_task(task_a)
    b.append_targeted_task(task_b)

    # Team <-> Task
    team.extend_targeted_task_list([task_a, task_b])

    # Workplace <-> Task
    workplace1.extend_targeted_task_list([task_a, task_b])
    workplace2.extend_targeted_task_list([task_a, task_b])

    return project


def test_project_for_checking_space_judge(project_for_checking_space_judge):
    task_list = project_for_checking_space_judge.workflow.task_list
    task_list[0].workplace_priority_rule = WorkplacePriorityRuleMode.FSS
    task_list[1].workplace_priority_rule = WorkplacePriorityRuleMode.FSS
    project_for_checking_space_judge.simulate(max_time=100)
    assert task_list[0].state_record_list[0] == task_list[1].state_record_list[0]
    task_list[0].workplace_priority_rule = WorkplacePriorityRuleMode.SSS
    task_list[1].workplace_priority_rule = WorkplacePriorityRuleMode.SSS
    project_for_checking_space_judge.simulate(max_time=100)
    assert task_list[0].state_record_list[0] != task_list[1].state_record_list[0]
=======
@pytest.fixture
def dummy_conveyor_project():
    c1 = BaseComponent("c1")
    c2 = BaseComponent("c2")
    c3 = BaseComponent("c3")
    taskA1 = BaseTask("A1", need_facility=True, due_time=10)
    taskA2 = BaseTask("A2", need_facility=True, due_time=5)
    taskA3 = BaseTask("A3", need_facility=True, due_time=3)
    taskB1 = BaseTask("B1", need_facility=True, due_time=3)
    taskB2 = BaseTask("B2", need_facility=True, due_time=3)
    taskB3 = BaseTask("B3", need_facility=True, due_time=3)

    c1.extend_targeted_task_list([taskA1, taskB1])
    c2.extend_targeted_task_list([taskA2, taskB2])
    c3.extend_targeted_task_list([taskA3, taskB3])

    taskB1.append_input_task(taskA1)
    taskB2.append_input_task(taskA2)
    taskB3.append_input_task(taskA3)

    f1 = BaseFacility("f1")
    f1.workamount_skill_mean_map = {
        taskA1.name: 1.0,
        taskA2.name: 1.0,
        taskA3.name: 1.0,
    }

    f2 = BaseFacility("f2")
    f2.workamount_skill_mean_map = {
        taskA1.name: 1.0,
        taskA2.name: 1.0,
        taskA3.name: 1.0,
    }

    f3 = BaseFacility("f3")
    f3.workamount_skill_mean_map = {
        taskB1.name: 1.0,
        taskB2.name: 1.0,
        taskB3.name: 1.0,
    }
    f4 = BaseFacility("f4")
    f4.workamount_skill_mean_map = {
        taskB1.name: 1.0,
        taskB2.name: 1.0,
        taskB3.name: 1.0,
    }

    # Workplace in BaseOrganization
    wp1 = BaseWorkplace("workplace1", facility_list=[f1])
    wp1.extend_targeted_task_list([taskA1, taskA2, taskA3])
    wp2 = BaseWorkplace("workplace2", facility_list=[f2])
    wp2.extend_targeted_task_list([taskA1, taskA2, taskA3])
    wp3 = BaseWorkplace("workplace3", facility_list=[f3])
    wp3.extend_targeted_task_list([taskB1, taskB2, taskB3])
    wp4 = BaseWorkplace("workplace4", facility_list=[f4])
    wp4.extend_targeted_task_list([taskB1, taskB2, taskB3]) 

    wp1.output_workplace_list([wp3])
    wp2.output_workplace_list([wp4])
    wp3.input_workplace_list([wp1])
    wp4.input_workplace_list([wp2])

  # BaseTeams in BaseOrganization
    team = BaseTeam("team")
    team_list= [team]
    team.extend_targeted_task_list([taskA1, taskA2, taskA3, taskB1, taskB2, taskB3])

    # BaseWorkers in each BaseTeam
    w1 = BaseWorker("w1", team_id=team.ID)
    w1.workamount_skill_mean_map = {
        taskA1.name: 1.0,
        taskA2.name: 1.0,
        taskA3.name: 1.0,
    }
    w1.facility_skill_map = {f1.name: 1.0}  
    team.worker_list.append(w1)

    w2 = BaseWorker("w2", team_id=team.ID)
    w2.workamount_skill_mean_map = {
        taskA1.name: 1.0,
        taskA2.name: 1.0,
        taskA3.name: 1.0,
    } 
    w2.facility_skill_map = {f2.name: 1.0}  
    team.worker_list.append(w2)

    w3 = BaseWorker("w3", team_id=team.ID)
    w3.workamount_skill_mean_map = {
        taskB1.name: 1.0,
        taskB2.name: 1.0,
        taskB3.name: 1.0,
    } 
    w3.facility_skill_map = {f3.name: 1.0}  
    team.worker_list.append(w3)

    w4 = BaseWorker("w4", team_id=team.ID)
    w4.workamount_skill_mean_map = {
        taskB1.name: 1.0,
        taskB2.name: 1.0,
        taskB3.name: 1.0,
    } 
    w4.facility_skill_map = {f4.name: 1.0}  
    team.worker_list.append(w4)

    workplace_list=[wp1,wp2,wp3,wp4]
    # BaseProject including BaseProduct, BaseWorkflow and Organization
    project = BaseProject(
        init_datetime=datetime.datetime(2021, 7, 18, 8, 0, 0),
        unit_timedelta=datetime.timedelta(days=1),
        product=BaseProduct([c1, c2, c3]),
        workflow=BaseWorkflow([taskA1, taskA2, taskA3,taskB1, taskB2, taskB3]),
        organization=BaseOrganization(team_list, workplace_list),
    )
    return project
def test_component_place_check(dummy_conveyor_project):
    dummy_conveyor_project.simulate(
        max_time=100,
        weekend_working=False,
    )
    component_wp1_list=[]
    for l in dummy_conveyor_project.organization.workplace_list[0].placed_component_id_record:
        if len(l)== 1:
            component_wp1_list.append(l[0])

    component_wp2_list=[]
    for l in dummy_conveyor_project.organization.workplace_list[1].placed_component_id_record:
        if len(l)== 1:
            component_wp2_list.append(l[0])

    component_wp3_list=[]
    for l in dummy_conveyor_project.organization.workplace_list[2].placed_component_id_record:
        if len(l)== 1:
            component_wp3_list.append(l[0])

    component_wp4_list=[]
    for l in dummy_conveyor_project.organization.workplace_list[3].placed_component_id_record:
        if len(l)== 1:
            component_wp1_list.append(l[0])
    
    assert set(component_wp1_list)== set(component_wp3_list)
    assert set(component_wp2_list)== set(component_wp4_list)
>>>>>>> b318f4e0
<|MERGE_RESOLUTION|>--- conflicted
+++ resolved
@@ -518,7 +518,6 @@
     if os.path.exists("test2.json"):
         os.remove("test2.json")
 
-<<<<<<< HEAD
 
 @pytest.fixture
 def project_for_checking_space_judge(cope="function"):
@@ -621,7 +620,8 @@
     task_list[1].workplace_priority_rule = WorkplacePriorityRuleMode.SSS
     project_for_checking_space_judge.simulate(max_time=100)
     assert task_list[0].state_record_list[0] != task_list[1].state_record_list[0]
-=======
+
+
 @pytest.fixture
 def dummy_conveyor_project():
     c1 = BaseComponent("c1")
@@ -677,16 +677,16 @@
     wp3 = BaseWorkplace("workplace3", facility_list=[f3])
     wp3.extend_targeted_task_list([taskB1, taskB2, taskB3])
     wp4 = BaseWorkplace("workplace4", facility_list=[f4])
-    wp4.extend_targeted_task_list([taskB1, taskB2, taskB3]) 
+    wp4.extend_targeted_task_list([taskB1, taskB2, taskB3])
 
     wp1.output_workplace_list([wp3])
     wp2.output_workplace_list([wp4])
     wp3.input_workplace_list([wp1])
     wp4.input_workplace_list([wp2])
 
-  # BaseTeams in BaseOrganization
+    # BaseTeams in BaseOrganization
     team = BaseTeam("team")
-    team_list= [team]
+    team_list = [team]
     team.extend_targeted_task_list([taskA1, taskA2, taskA3, taskB1, taskB2, taskB3])
 
     # BaseWorkers in each BaseTeam
@@ -696,7 +696,7 @@
         taskA2.name: 1.0,
         taskA3.name: 1.0,
     }
-    w1.facility_skill_map = {f1.name: 1.0}  
+    w1.facility_skill_map = {f1.name: 1.0}
     team.worker_list.append(w1)
 
     w2 = BaseWorker("w2", team_id=team.ID)
@@ -704,8 +704,8 @@
         taskA1.name: 1.0,
         taskA2.name: 1.0,
         taskA3.name: 1.0,
-    } 
-    w2.facility_skill_map = {f2.name: 1.0}  
+    }
+    w2.facility_skill_map = {f2.name: 1.0}
     team.worker_list.append(w2)
 
     w3 = BaseWorker("w3", team_id=team.ID)
@@ -713,8 +713,8 @@
         taskB1.name: 1.0,
         taskB2.name: 1.0,
         taskB3.name: 1.0,
-    } 
-    w3.facility_skill_map = {f3.name: 1.0}  
+    }
+    w3.facility_skill_map = {f3.name: 1.0}
     team.worker_list.append(w3)
 
     w4 = BaseWorker("w4", team_id=team.ID)
@@ -722,45 +722,54 @@
         taskB1.name: 1.0,
         taskB2.name: 1.0,
         taskB3.name: 1.0,
-    } 
-    w4.facility_skill_map = {f4.name: 1.0}  
+    }
+    w4.facility_skill_map = {f4.name: 1.0}
     team.worker_list.append(w4)
 
-    workplace_list=[wp1,wp2,wp3,wp4]
+    workplace_list = [wp1, wp2, wp3, wp4]
     # BaseProject including BaseProduct, BaseWorkflow and Organization
     project = BaseProject(
         init_datetime=datetime.datetime(2021, 7, 18, 8, 0, 0),
         unit_timedelta=datetime.timedelta(days=1),
         product=BaseProduct([c1, c2, c3]),
-        workflow=BaseWorkflow([taskA1, taskA2, taskA3,taskB1, taskB2, taskB3]),
+        workflow=BaseWorkflow([taskA1, taskA2, taskA3, taskB1, taskB2, taskB3]),
         organization=BaseOrganization(team_list, workplace_list),
     )
     return project
+
+
 def test_component_place_check(dummy_conveyor_project):
     dummy_conveyor_project.simulate(
         max_time=100,
         weekend_working=False,
     )
-    component_wp1_list=[]
-    for l in dummy_conveyor_project.organization.workplace_list[0].placed_component_id_record:
-        if len(l)== 1:
+    component_wp1_list = []
+    for l in dummy_conveyor_project.organization.workplace_list[
+        0
+    ].placed_component_id_record:
+        if len(l) == 1:
             component_wp1_list.append(l[0])
 
-    component_wp2_list=[]
-    for l in dummy_conveyor_project.organization.workplace_list[1].placed_component_id_record:
-        if len(l)== 1:
+    component_wp2_list = []
+    for l in dummy_conveyor_project.organization.workplace_list[
+        1
+    ].placed_component_id_record:
+        if len(l) == 1:
             component_wp2_list.append(l[0])
 
-    component_wp3_list=[]
-    for l in dummy_conveyor_project.organization.workplace_list[2].placed_component_id_record:
-        if len(l)== 1:
+    component_wp3_list = []
+    for l in dummy_conveyor_project.organization.workplace_list[
+        2
+    ].placed_component_id_record:
+        if len(l) == 1:
             component_wp3_list.append(l[0])
 
-    component_wp4_list=[]
-    for l in dummy_conveyor_project.organization.workplace_list[3].placed_component_id_record:
-        if len(l)== 1:
+    component_wp4_list = []
+    for l in dummy_conveyor_project.organization.workplace_list[
+        3
+    ].placed_component_id_record:
+        if len(l) == 1:
             component_wp1_list.append(l[0])
-    
-    assert set(component_wp1_list)== set(component_wp3_list)
-    assert set(component_wp2_list)== set(component_wp4_list)
->>>>>>> b318f4e0
+
+    assert set(component_wp1_list) == set(component_wp3_list)
+    assert set(component_wp2_list) == set(component_wp4_list)