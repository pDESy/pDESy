--- conflicted
+++ resolved
@@ -4,7 +4,6 @@
 
 import datetime
 import os
-from turtle import backward
 
 from pDESy.model.base_component import BaseComponent
 from pDESy.model.base_facility import BaseFacility
@@ -289,8 +288,6 @@
 
 def test_simple_project_simulate(dummy_simple_project):
     dummy_simple_project.simulate()
-<<<<<<< HEAD
-=======
 
     # test for print_log
     dummy_simple_project.workflow.print_all_log_in_chronological_order()
@@ -306,7 +303,6 @@
     )
     dummy_simple_project.print_all_log_in_chronological_order(backward=True)
 
->>>>>>> b706297f
     assert dummy_simple_project.time == 6.0
     dummy_simple_project.initialize()
     dummy_simple_project.simulate(absence_time_list=[1, 3, 5, 7, 9])
