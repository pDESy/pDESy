#!/usr/bin/python
# -*- coding: utf-8 -*-

from pDESy.model.base_facility import BaseFacility, BaseFacilityState
<<<<<<< HEAD
from pDESy.model.base_workspace import BaseWorkspace
=======
from pDESy.model.base_workplace import BaseWorkplace
>>>>>>> b0f36210
from pDESy.model.base_task import BaseTask
from pDESy.model.base_task import BaseTaskState

import pytest


@pytest.fixture
def dummy_facility():
<<<<<<< HEAD
    w = BaseFacility("wsss", workspace_id="---")
=======
    w = BaseFacility("wsss", workplace_id="---")
>>>>>>> b0f36210
    return w


def test_init(dummy_facility):
    # team = Team("team")
    assert dummy_facility.name == "wsss"
<<<<<<< HEAD
    assert dummy_facility.workspace_id == "---"
=======
    assert dummy_facility.workplace_id == "---"
>>>>>>> b0f36210
    assert dummy_facility.cost_per_time == 0.0
    assert not dummy_facility.solo_working
    assert dummy_facility.workamount_skill_mean_map == {}
    assert dummy_facility.workamount_skill_sd_map == {}
    # assert dummy_facility.quality_skill_mean_map == {}
    assert dummy_facility.state == BaseFacilityState.FREE
    assert dummy_facility.cost_list == []
    assert dummy_facility.assigned_task_list == []
    w = BaseFacility(
        "w1",
        solo_working=True,
        state=BaseFacilityState.WORKING,
        cost_list=[10, 10],
        state_record_list=["a"],
        assigned_task_list=[BaseTask("task")],
        assigned_task_id_record=[[], ["ss"]],
    )
    assert w.name == "w1"
<<<<<<< HEAD
    assert w.workspace_id is None
=======
    assert w.workplace_id is None
>>>>>>> b0f36210
    assert w.cost_per_time == 0.0
    assert w.solo_working
    assert w.workamount_skill_mean_map == {}
    assert w.workamount_skill_sd_map == {}
    # assert w.quality_skill_mean_map == {}
    assert w.state == BaseFacilityState.WORKING
    assert w.cost_list == [10, 10]
    assert w.assigned_task_list[0].name == "task"
    assert w.assigned_task_id_record == [[], ["ss"]]


def test_str():
    print(BaseFacility("w1"))


def test_initialize():
<<<<<<< HEAD
    team = BaseWorkspace("team")
    w = BaseFacility("w1", workspace_id=team.ID)
=======
    team = BaseWorkplace("team")
    w = BaseFacility("w1", workplace_id=team.ID)
>>>>>>> b0f36210
    w.state = BaseFacilityState.WORKING
    w.cost_list = [9.0, 7.2]
    w.assigned_task_list = [BaseTask("task")]
    w.initialize()
    assert w.state == BaseFacilityState.FREE
    assert w.cost_list == []
    assert w.assigned_task_list == []


# def test_set_workamount_skill_mean_map():
#     w = Facility("w1", "----")
#     w.set_workamount_skill_mean_map(
#         {"task1": 1.0, "task2": 0.0}, update_other_skill_info=True
#     )
#     assert w.workamount_skill_mean_map == {"task1": 1.0, "task2": 0.0}
#     assert w.workamount_skill_sd_map == {"task1": 0.0, "task2": 0.0}
#     assert w.quality_skill_mean_map == {"task1": 0.0, "task2": 0.0}

#     w.set_workamount_skill_mean_map({"task3": 0.5, "task1": 0.5})
#     w.quality_skill_mean_map["task3"] = 1.0
#     assert w.workamount_skill_mean_map == {"task1": 0.5, "task3": 0.5}
#     assert w.workamount_skill_sd_map == {"task1": 0.0, "task2": 0.0}
#     assert w.quality_skill_mean_map == {"task1": 0.0, "task2": 0.0, "task3": 1.0}

#     w.set_workamount_skill_mean_map(
#         {"task1": 1.0, "task2": 0.0}, update_other_skill_info=True,
#     )
#     assert w.workamount_skill_mean_map == {"task1": 1.0, "task2": 0.0}
#     assert w.workamount_skill_sd_map == {"task1": 0.0, "task2": 0.0}
#     assert w.quality_skill_mean_map == {"task1": 0.0, "task2": 0.0}


# def test_set_quality_skill_mean_map():
#     w = Facility("w1", "----")
#     w.set_quality_skill_mean_map(
#         {"task1": 1.0, "task2": 0.0}, update_other_skill_info=True
#     )
#     assert w.quality_skill_mean_map == {"task1": 1.0, "task2": 0.0}
#     assert w.quality_skill_sd_map == {"task1": 0.0, "task2": 0.0}
#     assert w.quality_skill_mean_map == {"task1": 0.0, "task2": 0.0}

#     w.set_quality_skill_mean_map({"task3": 0.5, "task1": 0.5})
#     w.quality_skill_mean_map["task3"] = 1.0
#     assert w.quality_skill_mean_map == {"task1": 0.5, "task3": 0.5}
#     assert w.quality_skill_sd_map == {"task1": 0.0, "task2": 0.0}
#     assert w.quality_skill_mean_map == {"task1": 0.0, "task2": 0.0, "task3": 1.0}

#     w.set_quality_skill_mean_map(
#         {"task1": 1.0, "task2": 0.0}, update_other_skill_info=True,
#     )
#     assert w.quality_skill_mean_map == {"task1": 1.0, "task2": 0.0}
#     assert w.quality_skill_sd_map == {"task1": 0.0, "task2": 0.0}
#     assert w.quality_skill_mean_map == {"task1": 0.0, "task2": 0.0}


def test_has_workamount_skill():
    w = BaseFacility("w1", "----")
    w.workamount_skill_mean_map = {"task1": 1.0, "task2": 0.0}
    assert w.has_workamount_skill("task1")
    assert not w.has_workamount_skill("task2")
    assert not w.has_workamount_skill("task3")


# def test_has_quality_skill():
#     w = BaseFacility("w1", "----")
#     # w.set_quality_skill_mean_map(
#     #     {"task1": 1.0, "task2": 0.0}, update_other_skill_info=True
#     # )
#     w.quality_skill_mean_map = {"task1": 1.0, "task2": 0.0}
#     assert w.has_quality_skill("task1")
#     assert not w.has_quality_skill("task2")
#     assert not w.has_quality_skill("task3")


def test_get_work_amount_skill_progress():
    w = BaseFacility("w1", "----")
    w.workamount_skill_mean_map = {"task1": 1.0, "task2": 0.0}
    assert w.get_work_amount_skill_progress("task3") == 0.0
    assert w.get_work_amount_skill_progress("task2") == 0.0
    with pytest.raises(ZeroDivisionError):
        assert w.get_work_amount_skill_progress("task1") == 1.0

    task1 = BaseTask("task1")
    task1.state = BaseTaskState.NONE
    w.assigned_task_list = [task1]
    with pytest.raises(ZeroDivisionError):
        assert w.get_work_amount_skill_progress("task1") == 1.0
    task1.state = BaseTaskState.READY
    with pytest.raises(ZeroDivisionError):
        assert w.get_work_amount_skill_progress("task1") == 1.0
    task1.state = BaseTaskState.WORKING_ADDITIONALLY
    assert w.get_work_amount_skill_progress("task1") == 1.0
    task1.state = BaseTaskState.FINISHED
    with pytest.raises(ZeroDivisionError):
        assert w.get_work_amount_skill_progress("task1") == 1.0
    task1.state = BaseTaskState.WORKING
    assert w.get_work_amount_skill_progress("task1") == 1.0

    w.workamount_skill_sd_map["task1"] = 0.1
    w.get_work_amount_skill_progress("task1", seed=1234)  # seed test

    task2 = BaseTask("task2")
    task2.state = BaseTaskState.NONE
    w.assigned_task_list.append(task2)
    w.workamount_skill_sd_map["task1"] = 0.0
    assert w.get_work_amount_skill_progress("task1") == 1.0
    task2.state = BaseTaskState.WORKING
    assert w.get_work_amount_skill_progress("task1") == 0.5


# def test_get_quality_skill_point():
#     w = BaseFacility("w1", "----")
#     # w.set_quality_skill_mean_map(
#     #     {"task1": 1.0, "task2": 0.0}, update_other_skill_info=True
#     # )
#     w.quality_skill_mean_map = {"task1": 1.0, "task2": 0.0}
#     assert w.get_quality_skill_point("task3") == 0.0
#     assert w.get_quality_skill_point("task2") == 0.0
#     assert w.get_quality_skill_point("task1") == 1.0

#     task1 = BaseTask("task1")
#     task1.state = BaseTaskState.NONE
#     w.assigned_task_list = [task1]
#     assert w.get_quality_skill_point("task1") == 1.0
#     task1.state = BaseTaskState.READY
#     assert w.get_quality_skill_point("task1") == 1.0
#     task1.state = BaseTaskState.WORKING_ADDITIONALLY
#     assert w.get_quality_skill_point("task1") == 1.0
#     task1.state = BaseTaskState.FINISHED
#     assert w.get_quality_skill_point("task1") == 1.0
#     task1.state = BaseTaskState.WORKING
#     assert w.get_quality_skill_point("task1") == 1.0

#     w.quality_skill_sd_map["task1"] = 0.1
#     # assert w.get_quality_skill_point("task1", seed=1234) == 1.0471435163732492

#     task2 = BaseTask("task2")
#     task2.state = BaseTaskState.NONE
#     w.assigned_task_list.append(task2)
#     w.quality_skill_sd_map["task1"] = 0.0
#     assert w.get_quality_skill_point("task1") == 1.0
#     task2.state = BaseTaskState.WORKING
#     assert w.get_quality_skill_point("task1") == 1.0<|MERGE_RESOLUTION|>--- conflicted
+++ resolved
@@ -2,11 +2,7 @@
 # -*- coding: utf-8 -*-
 
 from pDESy.model.base_facility import BaseFacility, BaseFacilityState
-<<<<<<< HEAD
-from pDESy.model.base_workspace import BaseWorkspace
-=======
 from pDESy.model.base_workplace import BaseWorkplace
->>>>>>> b0f36210
 from pDESy.model.base_task import BaseTask
 from pDESy.model.base_task import BaseTaskState
 
@@ -15,22 +11,14 @@
 
 @pytest.fixture
 def dummy_facility():
-<<<<<<< HEAD
-    w = BaseFacility("wsss", workspace_id="---")
-=======
     w = BaseFacility("wsss", workplace_id="---")
->>>>>>> b0f36210
     return w
 
 
 def test_init(dummy_facility):
     # team = Team("team")
     assert dummy_facility.name == "wsss"
-<<<<<<< HEAD
-    assert dummy_facility.workspace_id == "---"
-=======
     assert dummy_facility.workplace_id == "---"
->>>>>>> b0f36210
     assert dummy_facility.cost_per_time == 0.0
     assert not dummy_facility.solo_working
     assert dummy_facility.workamount_skill_mean_map == {}
@@ -49,11 +37,7 @@
         assigned_task_id_record=[[], ["ss"]],
     )
     assert w.name == "w1"
-<<<<<<< HEAD
-    assert w.workspace_id is None
-=======
     assert w.workplace_id is None
->>>>>>> b0f36210
     assert w.cost_per_time == 0.0
     assert w.solo_working
     assert w.workamount_skill_mean_map == {}
@@ -70,13 +54,8 @@
 
 
 def test_initialize():
-<<<<<<< HEAD
-    team = BaseWorkspace("team")
-    w = BaseFacility("w1", workspace_id=team.ID)
-=======
     team = BaseWorkplace("team")
     w = BaseFacility("w1", workplace_id=team.ID)
->>>>>>> b0f36210
     w.state = BaseFacilityState.WORKING
     w.cost_list = [9.0, 7.2]
     w.assigned_task_list = [BaseTask("task")]
