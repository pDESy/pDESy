#!/usr/bin/python
# -*- coding: utf-8 -*-
"""test_base_worker."""

from pDESy.model.base_task import BaseTask, BaseTaskState
from pDESy.model.base_team import BaseTeam
from pDESy.model.base_worker import BaseWorker, BaseWorkerState

import pytest


@pytest.fixture
def dummy_worker():
    """dummy_worker."""
    w = BaseWorker("wsss", team_id="---")
    return w


def test_init(dummy_worker):
    """test_init."""
    # team = BaseTeam("team")
    assert dummy_worker.name == "wsss"
    assert dummy_worker.team_id == "---"
    assert dummy_worker.cost_per_time == 0.0
    assert not dummy_worker.solo_working
    assert dummy_worker.workamount_skill_mean_map == {}
    assert dummy_worker.workamount_skill_sd_map == {}
    assert dummy_worker.facility_skill_map == {}
    assert dummy_worker.state == BaseWorkerState.FREE
    assert dummy_worker.cost_list == []
    assert dummy_worker.assigned_task_list == []
    w = BaseWorker(
        "w1",
        solo_working=True,
        state=BaseWorkerState.WORKING,
        cost_list=[10, 10],
        state_record_list=["a"],
        assigned_task_list=[BaseTask("task")],
        assigned_task_id_record=[[], ["ss"]],
    )
    assert w.name == "w1"
    assert w.team_id is None
    assert w.cost_per_time == 0.0
    assert w.solo_working
    assert w.workamount_skill_mean_map == {}
    assert w.workamount_skill_sd_map == {}
    assert w.facility_skill_map == {}
    assert w.state == BaseWorkerState.WORKING
    assert w.cost_list == [10, 10]
    assert w.assigned_task_list[0].name == "task"
    assert w.assigned_task_id_record == [[], ["ss"]]


def test_str():
    """test_str."""
    print(BaseWorker("w1"))


def test_initialize():
    """test_initialize."""
    team = BaseTeam("team")
    w = BaseWorker("w1", team_id=team.ID)
    w.state = BaseWorkerState.WORKING
    w.cost_list = [9.0, 7.2]
    w.assigned_task_list = [BaseTask("task")]
    w.initialize()
    assert w.state == BaseWorkerState.FREE
    assert w.cost_list == []
    assert w.assigned_task_list == []


# def test_set_workamount_skill_mean_map():
#     w = BaseWorker("w1", "----")
#     w.set_workamount_skill_mean_map(
#         {"task1": 1.0, "task2": 0.0}, update_other_skill_info=True
#     )
#     assert w.workamount_skill_mean_map == {"task1": 1.0, "task2": 0.0}
#     assert w.workamount_skill_sd_map == {"task1": 0.0, "task2": 0.0}
#     assert w.quality_skill_mean_map == {"task1": 0.0, "task2": 0.0}

#     w.set_workamount_skill_mean_map({"task3": 0.5, "task1": 0.5})
#     w.quality_skill_mean_map["task3"] = 1.0
#     assert w.workamount_skill_mean_map == {"task1": 0.5, "task3": 0.5}
#     assert w.workamount_skill_sd_map == {"task1": 0.0, "task2": 0.0}
#     assert w.quality_skill_mean_map == {"task1": 0.0, "task2": 0.0, "task3": 1.0}

#     w.set_workamount_skill_mean_map(
#         {"task1": 1.0, "task2": 0.0}, update_other_skill_info=True,
#     )
#     assert w.workamount_skill_mean_map == {"task1": 1.0, "task2": 0.0}
#     assert w.workamount_skill_sd_map == {"task1": 0.0, "task2": 0.0}
#     assert w.quality_skill_mean_map == {"task1": 0.0, "task2": 0.0}


# def test_set_quality_skill_mean_map():
#     w = BaseWorker("w1", "----")
#     w.set_quality_skill_mean_map(
#         {"task1": 1.0, "task2": 0.0}, update_other_skill_info=True
#     )
#     assert w.quality_skill_mean_map == {"task1": 1.0, "task2": 0.0}
#     assert w.quality_skill_sd_map == {"task1": 0.0, "task2": 0.0}
#     assert w.quality_skill_mean_map == {"task1": 0.0, "task2": 0.0}

#     w.set_quality_skill_mean_map({"task3": 0.5, "task1": 0.5})
#     w.quality_skill_mean_map["task3"] = 1.0
#     assert w.quality_skill_mean_map == {"task1": 0.5, "task3": 0.5}
#     assert w.quality_skill_sd_map == {"task1": 0.0, "task2": 0.0}
#     assert w.quality_skill_mean_map == {"task1": 0.0, "task2": 0.0, "task3": 1.0}

#     w.set_quality_skill_mean_map(
#         {"task1": 1.0, "task2": 0.0}, update_other_skill_info=True,
#     )
#     assert w.quality_skill_mean_map == {"task1": 1.0, "task2": 0.0}
#     assert w.quality_skill_sd_map == {"task1": 0.0, "task2": 0.0}
#     assert w.quality_skill_mean_map == {"task1": 0.0, "task2": 0.0}


def test_has_workamount_skill():
    """test_has_workamount_skill."""
    w = BaseWorker("w1", "----")
    # w.set_workamount_skill_mean_map(
    #     {"task1": 1.0, "task2": 0.0}, update_other_skill_info=True
    # )
    w.workamount_skill_mean_map = {"task1": 1.0, "task2": 0.0}
    assert w.has_workamount_skill("task1")
    assert not w.has_workamount_skill("task2")
    assert not w.has_workamount_skill("task3")


def test_has_facility_skill():
    """test_has_facility_skill."""
    w = BaseWorker("w1", "----")
    w.facility_skill_map = {"f1": 1.0, "f2": 0.0}
    assert w.has_facility_skill("f1")
    assert not w.has_facility_skill("f2")
    assert not w.has_facility_skill("f3")


# def test_has_quality_skill():
#     w = BaseWorker("w1", "----")
#     # w.set_quality_skill_mean_map(
#     #     {"task1": 1.0, "task2": 0.0}, update_other_skill_info=True
#     # )
#     w.quality_skill_mean_map = {"task1": 1.0, "task2": 0.0}
#     assert w.has_quality_skill("task1")
#     assert not w.has_quality_skill("task2")
#     assert not w.has_quality_skill("task3")


def test_remove_insert_absence_time_list():
    """test_remove_insert_absence_time_list."""
    w = BaseWorker("w1", "----")
    w.cost_list = [1.0, 0.0, 1.0, 0.0, 0.0, 1.0]
    w.assigned_task_id_record = ["aa", "bb", "cc", "dd", "ee", "ff"]
    w.state_record_list = [2, 1, 2, 1, 1, 2]

    absence_time_list = [1, 3, 4]
    w.remove_absence_time_list(absence_time_list)
    assert w.cost_list == [1.0, 1.0, 1.0]
    assert w.assigned_task_id_record == ["aa", "cc", "ff"]
    assert w.state_record_list == [2, 2, 2]

    w.insert_absence_time_list(absence_time_list)
    assert w.cost_list == [1.0, 0.0, 1.0, 0.0, 0.0, 1.0]
    assert w.assigned_task_id_record == ["aa", "aa", "cc", "cc", "cc", "ff"]
    assert w.state_record_list == [2, 0, 2, 0, 0, 2]


def test_get_work_amount_skill_progress():
    """test_get_work_amount_skill_progress."""
    w = BaseWorker("w1", "----")
    w.workamount_skill_mean_map = {"task1": 1.0, "task2": 0.0}
    assert w.get_work_amount_skill_progress("task3") == 0.0
    assert w.get_work_amount_skill_progress("task2") == 0.0
    with pytest.raises(ZeroDivisionError):
        assert w.get_work_amount_skill_progress("task1") == 1.0

    task1 = BaseTask("task1")
    task1.state = BaseTaskState.NONE
    w.assigned_task_list = [task1]
    with pytest.raises(ZeroDivisionError):
        assert w.get_work_amount_skill_progress("task1") == 1.0
    task1.state = BaseTaskState.READY
    with pytest.raises(ZeroDivisionError):
        assert w.get_work_amount_skill_progress("task1") == 1.0
    task1.state = BaseTaskState.WORKING_ADDITIONALLY
    assert w.get_work_amount_skill_progress("task1") == 1.0
    task1.state = BaseTaskState.FINISHED
    with pytest.raises(ZeroDivisionError):
        assert w.get_work_amount_skill_progress("task1") == 1.0
    task1.state = BaseTaskState.WORKING
    assert w.get_work_amount_skill_progress("task1") == 1.0

    w.workamount_skill_sd_map["task1"] = 0.1
    w.get_work_amount_skill_progress("task1", seed=1234)  # seed test

    task2 = BaseTask("task2")
    task2.state = BaseTaskState.NONE
    w.assigned_task_list.append(task2)
    w.workamount_skill_sd_map["task1"] = 0.0
    assert w.get_work_amount_skill_progress("task1") == 1.0
    task2.state = BaseTaskState.WORKING
    assert w.get_work_amount_skill_progress("task1") == 0.5


<<<<<<< HEAD
=======
def test_check_update_state_from_absence_time_list():
    w = BaseWorker("w1", "----", absence_time_list=[1, 2, 4])
    w.state = BaseWorkerState.FREE
    w.check_update_state_from_absence_time_list(0)
    assert w.state == BaseWorkerState.FREE
    w.check_update_state_from_absence_time_list(1)
    assert w.state == BaseWorkerState.ABSENCE

    w.state = BaseWorkerState.WORKING
    w.assigned_task_list = []
    w.check_update_state_from_absence_time_list(2)
    assert w.state == BaseWorkerState.ABSENCE
    w.check_update_state_from_absence_time_list(3)
    assert w.state == BaseWorkerState.FREE

    task = BaseTask("task")
    w.state = BaseWorkerState.WORKING
    w.assigned_task_list = [task]
    w.check_update_state_from_absence_time_list(2)
    assert w.state == BaseWorkerState.ABSENCE
    w.check_update_state_from_absence_time_list(3)
    assert w.state == BaseWorkerState.WORKING


>>>>>>> b706297f
def test_get_time_list_for_gannt_chart():
    w = BaseWorker("w1", "----")
    w.state_record_list = [
        BaseWorkerState.FREE,
        BaseWorkerState.FREE,
        BaseWorkerState.WORKING,
    ]
<<<<<<< HEAD
    ready_time_list, working_time_list = w.get_time_list_for_gannt_chart()
=======
    (
        ready_time_list,
        working_time_list,
        absence_time_list,
    ) = w.get_time_list_for_gannt_chart()
>>>>>>> b706297f
    assert ready_time_list == [(0, 2)]
    assert working_time_list == [(2, 1)]

    w.state_record_list = [
        BaseWorkerState.WORKING,
        BaseWorkerState.WORKING,
        BaseWorkerState.FREE,
    ]
<<<<<<< HEAD
    ready_time_list, working_time_list = w.get_time_list_for_gannt_chart()
=======
    (
        ready_time_list,
        working_time_list,
        absence_time_list,
    ) = w.get_time_list_for_gannt_chart()
>>>>>>> b706297f
    assert ready_time_list == [(2, 1)]
    assert working_time_list == [(0, 2)]

    w.state_record_list = [
        BaseWorkerState.WORKING,
        BaseWorkerState.WORKING,
        BaseWorkerState.WORKING,
    ]
<<<<<<< HEAD
    ready_time_list, working_time_list = w.get_time_list_for_gannt_chart()
=======
    (
        ready_time_list,
        working_time_list,
        absence_time_list,
    ) = w.get_time_list_for_gannt_chart()
>>>>>>> b706297f
    assert ready_time_list == []
    assert working_time_list == [(0, 3)]

    # for backward
    w.state_record_list = [
        BaseWorkerState.FREE,
        BaseWorkerState.WORKING,
        BaseWorkerState.WORKING,
        BaseWorkerState.WORKING,
        BaseWorkerState.FREE,
        BaseWorkerState.FREE,
        BaseWorkerState.FREE,
        BaseWorkerState.WORKING,
    ]
<<<<<<< HEAD
    ready_time_list, working_time_list = w.get_time_list_for_gannt_chart()
=======
    (
        ready_time_list,
        working_time_list,
        absence_time_list,
    ) = w.get_time_list_for_gannt_chart()
>>>>>>> b706297f
    assert ready_time_list == [(0, 1), (4, 3)]
    assert working_time_list == [(1, 3), (7, 1)]


# def test_get_quality_skill_point():
#     w = BaseWorker("w1", "----")
#     # w.set_quality_skill_mean_map(
#     #     {"task1": 1.0, "task2": 0.0}, update_other_skill_info=True
#     # )
#     w.quality_skill_mean_map = {"task1": 1.0, "task2": 0.0}
#     assert w.get_quality_skill_point("task3") == 0.0
#     assert w.get_quality_skill_point("task2") == 0.0
#     assert w.get_quality_skill_point("task1") == 1.0

#     task1 = BaseTask("task1")
#     task1.state = BaseTaskState.NONE
#     w.assigned_task_list = [task1]
#     assert w.get_quality_skill_point("task1") == 1.0
#     task1.state = BaseTaskState.READY
#     assert w.get_quality_skill_point("task1") == 1.0
#     task1.state = BaseTaskState.WORKING_ADDITIONALLY
#     assert w.get_quality_skill_point("task1") == 1.0
#     task1.state = BaseTaskState.FINISHED
#     assert w.get_quality_skill_point("task1") == 1.0
#     task1.state = BaseTaskState.WORKING
#     assert w.get_quality_skill_point("task1") == 1.0

#     w.quality_skill_sd_map["task1"] = 0.1
#     assert w.get_quality_skill_point("task1", seed=1234) == 1.0471435163732492

#     task2 = BaseTask("task2")
#     task2.state = BaseTaskState.NONE
#     w.assigned_task_list.append(task2)
#     w.quality_skill_sd_map["task1"] = 0.0
#     assert w.get_quality_skill_point("task1") == 1.0
#     task2.state = BaseTaskState.WORKING
#     assert w.get_quality_skill_point("task1") == 1.0<|MERGE_RESOLUTION|>--- conflicted
+++ resolved
@@ -203,8 +203,6 @@
     assert w.get_work_amount_skill_progress("task1") == 0.5
 
 
-<<<<<<< HEAD
-=======
 def test_check_update_state_from_absence_time_list():
     w = BaseWorker("w1", "----", absence_time_list=[1, 2, 4])
     w.state = BaseWorkerState.FREE
@@ -229,7 +227,6 @@
     assert w.state == BaseWorkerState.WORKING
 
 
->>>>>>> b706297f
 def test_get_time_list_for_gannt_chart():
     w = BaseWorker("w1", "----")
     w.state_record_list = [
@@ -237,15 +234,11 @@
         BaseWorkerState.FREE,
         BaseWorkerState.WORKING,
     ]
-<<<<<<< HEAD
-    ready_time_list, working_time_list = w.get_time_list_for_gannt_chart()
-=======
     (
         ready_time_list,
         working_time_list,
         absence_time_list,
     ) = w.get_time_list_for_gannt_chart()
->>>>>>> b706297f
     assert ready_time_list == [(0, 2)]
     assert working_time_list == [(2, 1)]
 
@@ -254,15 +247,11 @@
         BaseWorkerState.WORKING,
         BaseWorkerState.FREE,
     ]
-<<<<<<< HEAD
-    ready_time_list, working_time_list = w.get_time_list_for_gannt_chart()
-=======
     (
         ready_time_list,
         working_time_list,
         absence_time_list,
     ) = w.get_time_list_for_gannt_chart()
->>>>>>> b706297f
     assert ready_time_list == [(2, 1)]
     assert working_time_list == [(0, 2)]
 
@@ -271,15 +260,11 @@
         BaseWorkerState.WORKING,
         BaseWorkerState.WORKING,
     ]
-<<<<<<< HEAD
-    ready_time_list, working_time_list = w.get_time_list_for_gannt_chart()
-=======
     (
         ready_time_list,
         working_time_list,
         absence_time_list,
     ) = w.get_time_list_for_gannt_chart()
->>>>>>> b706297f
     assert ready_time_list == []
     assert working_time_list == [(0, 3)]
 
@@ -294,15 +279,11 @@
         BaseWorkerState.FREE,
         BaseWorkerState.WORKING,
     ]
-<<<<<<< HEAD
-    ready_time_list, working_time_list = w.get_time_list_for_gannt_chart()
-=======
     (
         ready_time_list,
         working_time_list,
         absence_time_list,
     ) = w.get_time_list_for_gannt_chart()
->>>>>>> b706297f
     assert ready_time_list == [(0, 1), (4, 3)]
     assert working_time_list == [(1, 3), (7, 1)]
 
