name: flake8 and test

on: [push, pull_request]

jobs:
  build:

    runs-on: ${{ matrix.os }}
    strategy:
      matrix:
        python-version: [3.9]
        os: [ubuntu-latest]

    steps:
    - uses: actions/checkout@v2
    - name: Set up Python ${{ matrix.python-version }}
      uses: actions/setup-python@v1
      with:
        python-version: ${{ matrix.python-version }}
    - name: Install dependencies
      run: |
        python -m pip install --upgrade pip
        pip install poetry
        poetry install
    - name: Flake8 Annotator
      uses: rbialon/flake8-annotations@v1
    - name: Lint with flake8
      run: |
        pip install flake8
        flake8 . --count --exit-zero --max-line-length=120 --statistics --ignore=E203,W503,W504,Q000
    - name: Test with pytest
      run: |
        poetry run pytest --cov=./ --cov-report=xml
<<<<<<< HEAD
    # - name: Upload coverage to Codecov
    #   uses: codecov/codecov-action@v3.1.3
    #   with:
    #     # token: ${{ secrets.CODECOV_TOKEN }}
    #     file: ./coverage.xml
    #     flags: unittests
    #     env_vars: OS,PYTHON
    #     name: codecov-pDESy
    #     fail_ci_if_error: true
=======
>>>>>>> 906af952
    - uses: codecov/codecov-action@v4
      with:
        fail_ci_if_error: true # optional (default = false)
        file: ./coverage.xml
        flags: unittests # optional
        name: codecov-pDESy # optional
<<<<<<< HEAD
        token: ${{ secrets.CODECOV_TOKEN }} # required
        verbose: true # optional (default = false)
=======
        verbose: true # optional (default = false)
      env:
        CODECOV_TOKEN: ${{ secrets.CODECOV_TOKEN }}
>>>>>>> 906af952
<|MERGE_RESOLUTION|>--- conflicted
+++ resolved
@@ -31,29 +31,12 @@
     - name: Test with pytest
       run: |
         poetry run pytest --cov=./ --cov-report=xml
-<<<<<<< HEAD
-    # - name: Upload coverage to Codecov
-    #   uses: codecov/codecov-action@v3.1.3
-    #   with:
-    #     # token: ${{ secrets.CODECOV_TOKEN }}
-    #     file: ./coverage.xml
-    #     flags: unittests
-    #     env_vars: OS,PYTHON
-    #     name: codecov-pDESy
-    #     fail_ci_if_error: true
-=======
->>>>>>> 906af952
     - uses: codecov/codecov-action@v4
       with:
         fail_ci_if_error: true # optional (default = false)
         file: ./coverage.xml
         flags: unittests # optional
         name: codecov-pDESy # optional
-<<<<<<< HEAD
-        token: ${{ secrets.CODECOV_TOKEN }} # required
-        verbose: true # optional (default = false)
-=======
         verbose: true # optional (default = false)
       env:
-        CODECOV_TOKEN: ${{ secrets.CODECOV_TOKEN }}
->>>>>>> 906af952
+        CODECOV_TOKEN: ${{ secrets.CODECOV_TOKEN }}